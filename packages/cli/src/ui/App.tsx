/**
 * @license
 * Copyright 2025 Google LLC
 * SPDX-License-Identifier: Apache-2.0
 */

import { useCallback, useEffect, useMemo, useState, useRef } from 'react';
import {
  Box,
  type DOMElement,
  measureElement,
  Static,
  Text,
  useStdin,
  useStdout,
} from 'ink';
import {
  StreamingState,
  type HistoryItem,
  MessageType,
  ToolCallStatus,
  type HistoryItemWithoutId,
} from './types.js';
import { useTerminalSize } from './hooks/useTerminalSize.js';
import { useGeminiStream } from './hooks/useGeminiStream.js';
import { useLoadingIndicator } from './hooks/useLoadingIndicator.js';
import { useThemeCommand } from './hooks/useThemeCommand.js';
import { useAuthCommand } from './hooks/useAuthCommand.js';
import { useFolderTrust } from './hooks/useFolderTrust.js';
import { useEditorSettings } from './hooks/useEditorSettings.js';
import { useSlashCommandProcessor } from './hooks/slashCommandProcessor.js';
import { useAutoAcceptIndicator } from './hooks/useAutoAcceptIndicator.js';
import { useMessageQueue } from './hooks/useMessageQueue.js';
import { useConsoleMessages } from './hooks/useConsoleMessages.js';
import { Header } from './components/Header.js';
import { LoadingIndicator } from './components/LoadingIndicator.js';
import { AutoAcceptIndicator } from './components/AutoAcceptIndicator.js';
import { ShellModeIndicator } from './components/ShellModeIndicator.js';
import { InputPrompt } from './components/InputPrompt.js';
import { Footer } from './components/Footer.js';
import { ThemeDialog } from './components/ThemeDialog.js';
import { AuthDialog } from './components/AuthDialog.js';
import { AuthInProgress } from './components/AuthInProgress.js';
import { EditorSettingsDialog } from './components/EditorSettingsDialog.js';
import { FolderTrustDialog } from './components/FolderTrustDialog.js';
import { ShellConfirmationDialog } from './components/ShellConfirmationDialog.js';
import { RadioButtonSelect } from './components/shared/RadioButtonSelect.js';
import { Colors } from './colors.js';
import { loadHierarchicalGeminiMemory } from '../config/config.js';
import type { LoadedSettings } from '../config/settings.js';
import { SettingScope } from '../config/settings.js';
import { Tips } from './components/Tips.js';
import { ConsolePatcher } from './utils/ConsolePatcher.js';
import { registerCleanup } from '../utils/cleanup.js';
import { DetailedMessagesDisplay } from './components/DetailedMessagesDisplay.js';
import { HistoryItemDisplay } from './components/HistoryItemDisplay.js';
import { ContextSummaryDisplay } from './components/ContextSummaryDisplay.js';
import { useHistory } from './hooks/useHistoryManager.js';
import { useInputHistoryStore } from './hooks/useInputHistoryStore.js';
import process from 'node:process';
import type { EditorType, Config, IdeContext } from '@google/gemini-cli-core';
import {
  ApprovalMode,
  getAllGeminiMdFilenames,
  isEditorAvailable,
  getErrorMessage,
  AuthType,
  logFlashFallback,
  FlashFallbackEvent,
  ideContext,
  isProQuotaExceededError,
  isGenericQuotaExceededError,
  UserTierId,
  DEFAULT_GEMINI_FLASH_MODEL,
} from '@google/gemini-cli-core';
import type { IdeIntegrationNudgeResult } from './IdeIntegrationNudge.js';
import { IdeIntegrationNudge } from './IdeIntegrationNudge.js';
import { validateAuthMethod } from '../config/auth.js';
import { useLogger } from './hooks/useLogger.js';
import { StreamingContext } from './contexts/StreamingContext.js';
import {
  SessionStatsProvider,
  useSessionStats,
} from './contexts/SessionContext.js';
import { useGitBranchName } from './hooks/useGitBranchName.js';
import { useFocus } from './hooks/useFocus.js';
import { useBracketedPaste } from './hooks/useBracketedPaste.js';
import { useTextBuffer } from './components/shared/text-buffer.js';
import { useVimMode, VimModeProvider } from './contexts/VimModeContext.js';
import { useVim } from './hooks/vim.js';
import type { Key } from './hooks/useKeypress.js';
import { useKeypress } from './hooks/useKeypress.js';
import { KeypressProvider } from './contexts/KeypressContext.js';
import { useKittyKeyboardProtocol } from './hooks/useKittyKeyboardProtocol.js';
import { keyMatchers, Command } from './keyMatchers.js';
import * as fs from 'node:fs';
import { UpdateNotification } from './components/UpdateNotification.js';
import type { UpdateObject } from './utils/updateCheck.js';
import ansiEscapes from 'ansi-escapes';
import { OverflowProvider } from './contexts/OverflowContext.js';
import { ShowMoreLines } from './components/ShowMoreLines.js';
import { PrivacyNotice } from './privacy/PrivacyNotice.js';
import { useSettingsCommand } from './hooks/useSettingsCommand.js';
import { SettingsDialog } from './components/SettingsDialog.js';
import { ProQuotaDialog } from './components/ProQuotaDialog.js';
import { setUpdateHandler } from '../utils/handleAutoUpdate.js';
import { appEvents, AppEvent } from '../utils/events.js';
import { isNarrowWidth } from './utils/isNarrowWidth.js';
import { useWorkspaceMigration } from './hooks/useWorkspaceMigration.js';
import { WorkspaceMigrationDialog } from './components/WorkspaceMigrationDialog.js';
import { isWorkspaceTrusted } from '../config/trustedFolders.js';

const CTRL_EXIT_PROMPT_DURATION_MS = 1000;
// Maximum number of queued messages to display in UI to prevent performance issues
const MAX_DISPLAYED_QUEUED_MESSAGES = 3;

interface AppProps {
  config: Config;
  settings: LoadedSettings;
  startupWarnings?: string[];
  version: string;
}

function isToolExecuting(pendingHistoryItems: HistoryItemWithoutId[]) {
  return pendingHistoryItems.some((item) => {
    if (item && item.type === 'tool_group') {
      return item.tools.some(
        (tool) => ToolCallStatus.Executing === tool.status,
      );
    }
    return false;
  });
}

export const AppWrapper = (props: AppProps) => {
  const kittyProtocolStatus = useKittyKeyboardProtocol();
  return (
    <KeypressProvider
      kittyProtocolEnabled={kittyProtocolStatus.enabled}
      config={props.config}
      debugKeystrokeLogging={
        props.settings.merged.general?.debugKeystrokeLogging
      }
    >
      <SessionStatsProvider>
        <VimModeProvider settings={props.settings}>
          <App {...props} />
        </VimModeProvider>
      </SessionStatsProvider>
    </KeypressProvider>
  );
};

const App = ({ config, settings, startupWarnings = [], version }: AppProps) => {
  const isFocused = useFocus();
  useBracketedPaste();
  const [updateInfo, setUpdateInfo] = useState<UpdateObject | null>(null);
  const { stdout } = useStdout();
  const nightly = version.includes('nightly');
  const { history, addItem, clearItems, loadHistory } = useHistory();

  const [idePromptAnswered, setIdePromptAnswered] = useState(false);
  const currentIDE = config.getIdeClient().getCurrentIde();
  useEffect(() => {
    registerCleanup(() => config.getIdeClient().disconnect());
  }, [config]);
  const shouldShowIdePrompt =
    currentIDE &&
    !config.getIdeMode() &&
    !settings.merged.ide?.hasSeenNudge &&
    !idePromptAnswered;

  useEffect(() => {
    const cleanup = setUpdateHandler(addItem, setUpdateInfo);
    return cleanup;
  }, [addItem]);

  const {
    consoleMessages,
    handleNewMessage,
    clearConsoleMessages: clearConsoleMessagesState,
  } = useConsoleMessages();

  useEffect(() => {
    const consolePatcher = new ConsolePatcher({
      onNewMessage: handleNewMessage,
      debugMode: config.getDebugMode(),
    });
    consolePatcher.patch();
    registerCleanup(consolePatcher.cleanup);
  }, [handleNewMessage, config]);

  const { stats: sessionStats } = useSessionStats();
  const [staticNeedsRefresh, setStaticNeedsRefresh] = useState(false);
  const [staticKey, setStaticKey] = useState(0);
  const refreshStatic = useCallback(() => {
    stdout.write(ansiEscapes.clearTerminal);
    setStaticKey((prev) => prev + 1);
  }, [setStaticKey, stdout]);

  const [geminiMdFileCount, setGeminiMdFileCount] = useState<number>(0);
  const [debugMessage, setDebugMessage] = useState<string>('');
  const [themeError, setThemeError] = useState<string | null>(null);
  const [authError, setAuthError] = useState<string | null>(null);
  const [editorError, setEditorError] = useState<string | null>(null);
  const [footerHeight, setFooterHeight] = useState<number>(0);
  const [corgiMode, setCorgiMode] = useState(false);
  const [isTrustedFolderState, setIsTrustedFolder] = useState(
    isWorkspaceTrusted(settings.merged),
  );
  const [currentModel, setCurrentModel] = useState(config.getModel());
  const [shellModeActive, setShellModeActive] = useState(false);
  const [showErrorDetails, setShowErrorDetails] = useState<boolean>(false);
  const [showToolDescriptions, setShowToolDescriptions] =
    useState<boolean>(false);

  const [ctrlCPressedOnce, setCtrlCPressedOnce] = useState(false);
  const [quittingMessages, setQuittingMessages] = useState<
    HistoryItem[] | null
  >(null);
  const ctrlCTimerRef = useRef<NodeJS.Timeout | null>(null);
  const [ctrlDPressedOnce, setCtrlDPressedOnce] = useState(false);
  const ctrlDTimerRef = useRef<NodeJS.Timeout | null>(null);
  const [constrainHeight, setConstrainHeight] = useState<boolean>(true);
  const [showPrivacyNotice, setShowPrivacyNotice] = useState<boolean>(false);
  const [modelSwitchedFromQuotaError, setModelSwitchedFromQuotaError] =
    useState<boolean>(false);
  const [userTier, setUserTier] = useState<UserTierId | undefined>(undefined);
  const [ideContextState, setIdeContextState] = useState<
    IdeContext | undefined
  >();
  const [showEscapePrompt, setShowEscapePrompt] = useState(false);
  const [isProcessing, setIsProcessing] = useState<boolean>(false);

  const {
    showWorkspaceMigrationDialog,
    workspaceExtensions,
    onWorkspaceMigrationDialogOpen,
    onWorkspaceMigrationDialogClose,
  } = useWorkspaceMigration(settings);

  const [isProQuotaDialogOpen, setIsProQuotaDialogOpen] = useState(false);
  const [proQuotaDialogResolver, setProQuotaDialogResolver] = useState<
    ((value: boolean) => void) | null
  >(null);

  useEffect(() => {
    const unsubscribe = ideContext.subscribeToIdeContext(setIdeContextState);
    // Set the initial value
    setIdeContextState(ideContext.getIdeContext());
    return unsubscribe;
  }, []);

  useEffect(() => {
    const openDebugConsole = () => {
      setShowErrorDetails(true);
      setConstrainHeight(false); // Make sure the user sees the full message.
    };
    appEvents.on(AppEvent.OpenDebugConsole, openDebugConsole);

    const logErrorHandler = (errorMessage: unknown) => {
      handleNewMessage({
        type: 'error',
        content: String(errorMessage),
        count: 1,
      });
    };
    appEvents.on(AppEvent.LogError, logErrorHandler);

    return () => {
      appEvents.off(AppEvent.OpenDebugConsole, openDebugConsole);
      appEvents.off(AppEvent.LogError, logErrorHandler);
    };
  }, [handleNewMessage]);

  const openPrivacyNotice = useCallback(() => {
    setShowPrivacyNotice(true);
  }, []);

  const handleEscapePromptChange = useCallback((showPrompt: boolean) => {
    setShowEscapePrompt(showPrompt);
  }, []);

  const initialPromptSubmitted = useRef(false);

  const errorCount = useMemo(
    () =>
      consoleMessages
        .filter((msg) => msg.type === 'error')
        .reduce((total, msg) => total + msg.count, 0),
    [consoleMessages],
  );

  const {
    isThemeDialogOpen,
    openThemeDialog,
    handleThemeSelect,
    handleThemeHighlight,
  } = useThemeCommand(settings, setThemeError, addItem);

  const { isSettingsDialogOpen, openSettingsDialog, closeSettingsDialog } =
    useSettingsCommand();

  const { isFolderTrustDialogOpen, handleFolderTrustSelect, isRestarting } =
    useFolderTrust(settings, setIsTrustedFolder);

  const {
    isAuthDialogOpen,
    openAuthDialog,
    handleAuthSelect,
    isAuthenticating,
    cancelAuthentication,
  } = useAuthCommand(settings, setAuthError, config);

  useEffect(() => {
    if (
<<<<<<< HEAD
      settings.merged.enforcedAuthType &&
      settings.merged.selectedAuthType &&
      settings.merged.enforcedAuthType !== settings.merged.selectedAuthType
    ) {
      setAuthError(
        `Authentication is enforced to be ${settings.merged.enforcedAuthType}, but you are currently using ${settings.merged.selectedAuthType}.`,
      );
      openAuthDialog();
    } else if (
      settings.merged.selectedAuthType &&
      !settings.merged.useExternalAuth
    ) {
      const error = validateAuthMethod(settings.merged.selectedAuthType);
=======
      settings.merged.security?.auth?.selectedType &&
      !settings.merged.security?.auth?.useExternal
    ) {
      const error = validateAuthMethod(
        settings.merged.security.auth.selectedType,
      );
>>>>>>> 7bd7aeff
      if (error) {
        setAuthError(error);
        openAuthDialog();
      }
    }
  }, [
<<<<<<< HEAD
    settings.merged.selectedAuthType,
    settings.merged.enforcedAuthType,
    settings.merged.useExternalAuth,
=======
    settings.merged.security?.auth?.selectedType,
    settings.merged.security?.auth?.useExternal,
>>>>>>> 7bd7aeff
    openAuthDialog,
    setAuthError,
  ]);

  // Sync user tier from config when authentication changes
  useEffect(() => {
    // Only sync when not currently authenticating
    if (!isAuthenticating) {
      setUserTier(config.getGeminiClient()?.getUserTier());
    }
  }, [config, isAuthenticating]);

  const {
    isEditorDialogOpen,
    openEditorDialog,
    handleEditorSelect,
    exitEditorDialog,
  } = useEditorSettings(settings, setEditorError, addItem);

  const toggleCorgiMode = useCallback(() => {
    setCorgiMode((prev) => !prev);
  }, []);

  const performMemoryRefresh = useCallback(async () => {
    addItem(
      {
        type: MessageType.INFO,
        text: 'Refreshing hierarchical memory (GEMINI.md or other context files)...',
      },
      Date.now(),
    );
    try {
      const { memoryContent, fileCount } = await loadHierarchicalGeminiMemory(
        process.cwd(),
        settings.merged.context?.loadMemoryFromIncludeDirectories
          ? config.getWorkspaceContext().getDirectories()
          : [],
        config.getDebugMode(),
        config.getFileService(),
        settings.merged,
        config.getExtensionContextFilePaths(),
        config.getFolderTrust(),
        settings.merged.context?.importFormat || 'tree', // Use setting or default to 'tree'
        config.getFileFilteringOptions(),
      );

      config.setUserMemory(memoryContent);
      config.setGeminiMdFileCount(fileCount);
      setGeminiMdFileCount(fileCount);

      addItem(
        {
          type: MessageType.INFO,
          text: `Memory refreshed successfully. ${memoryContent.length > 0 ? `Loaded ${memoryContent.length} characters from ${fileCount} file(s).` : 'No memory content found.'}`,
        },
        Date.now(),
      );
      if (config.getDebugMode()) {
        console.log(
          `[DEBUG] Refreshed memory content in config: ${memoryContent.substring(0, 200)}...`,
        );
      }
    } catch (error) {
      const errorMessage = getErrorMessage(error);
      addItem(
        {
          type: MessageType.ERROR,
          text: `Error refreshing memory: ${errorMessage}`,
        },
        Date.now(),
      );
      console.error('Error refreshing memory:', error);
    }
  }, [config, addItem, settings.merged]);

  // Watch for model changes (e.g., from Flash fallback)
  useEffect(() => {
    const checkModelChange = () => {
      const configModel = config.getModel();
      if (configModel !== currentModel) {
        setCurrentModel(configModel);
      }
    };

    // Check immediately and then periodically
    checkModelChange();
    const interval = setInterval(checkModelChange, 1000); // Check every second

    return () => clearInterval(interval);
  }, [config, currentModel]);

  // Set up Flash fallback handler
  useEffect(() => {
    const flashFallbackHandler = async (
      currentModel: string,
      fallbackModel: string,
      error?: unknown,
    ): Promise<boolean> => {
      // Check if we've already switched to the fallback model
      if (config.isInFallbackMode()) {
        // If we're already in fallback mode, don't show the dialog again
        return false;
      }

      let message: string;

      if (
        config.getContentGeneratorConfig().authType ===
        AuthType.LOGIN_WITH_GOOGLE
      ) {
        // Use actual user tier if available; otherwise, default to FREE tier behavior (safe default)
        const isPaidTier =
          userTier === UserTierId.LEGACY || userTier === UserTierId.STANDARD;

        // Check if this is a Pro quota exceeded error
        if (error && isProQuotaExceededError(error)) {
          if (isPaidTier) {
            message = `⚡ You have reached your daily ${currentModel} quota limit.
⚡ You can choose to authenticate with a paid API key or continue with the fallback model.
⚡ To continue accessing the ${currentModel} model today, consider using /auth to switch to using a paid API key from AI Studio at https://aistudio.google.com/apikey`;
          } else {
            message = `⚡ You have reached your daily ${currentModel} quota limit.
⚡ You can choose to authenticate with a paid API key or continue with the fallback model.
⚡ To increase your limits, upgrade to a Gemini Code Assist Standard or Enterprise plan with higher limits at https://goo.gle/set-up-gemini-code-assist
⚡ Or you can utilize a Gemini API Key. See: https://goo.gle/gemini-cli-docs-auth#gemini-api-key
⚡ You can switch authentication methods by typing /auth`;
          }
        } else if (error && isGenericQuotaExceededError(error)) {
          if (isPaidTier) {
            message = `⚡ You have reached your daily quota limit.
⚡ Automatically switching from ${currentModel} to ${fallbackModel} for the remainder of this session.
⚡ To continue accessing the ${currentModel} model today, consider using /auth to switch to using a paid API key from AI Studio at https://aistudio.google.com/apikey`;
          } else {
            message = `⚡ You have reached your daily quota limit.
⚡ Automatically switching from ${currentModel} to ${fallbackModel} for the remainder of this session.
⚡ To increase your limits, upgrade to a Gemini Code Assist Standard or Enterprise plan with higher limits at https://goo.gle/set-up-gemini-code-assist
⚡ Or you can utilize a Gemini API Key. See: https://goo.gle/gemini-cli-docs-auth#gemini-api-key
⚡ You can switch authentication methods by typing /auth`;
          }
        } else {
          if (isPaidTier) {
            // Default fallback message for other cases (like consecutive 429s)
            message = `⚡ Automatically switching from ${currentModel} to ${fallbackModel} for faster responses for the remainder of this session.
⚡ Possible reasons for this are that you have received multiple consecutive capacity errors or you have reached your daily ${currentModel} quota limit
⚡ To continue accessing the ${currentModel} model today, consider using /auth to switch to using a paid API key from AI Studio at https://aistudio.google.com/apikey`;
          } else {
            // Default fallback message for other cases (like consecutive 429s)
            message = `⚡ Automatically switching from ${currentModel} to ${fallbackModel} for faster responses for the remainder of this session.
⚡ Possible reasons for this are that you have received multiple consecutive capacity errors or you have reached your daily ${currentModel} quota limit
⚡ To increase your limits, upgrade to a Gemini Code Assist Standard or Enterprise plan with higher limits at https://goo.gle/set-up-gemini-code-assist
⚡ Or you can utilize a Gemini API Key. See: https://goo.gle/gemini-cli-docs-auth#gemini-api-key
⚡ You can switch authentication methods by typing /auth`;
          }
        }

        // Add message to UI history
        addItem(
          {
            type: MessageType.INFO,
            text: message,
          },
          Date.now(),
        );

        // For Pro quota errors, show the dialog and wait for user's choice
        if (error && isProQuotaExceededError(error)) {
          // Set the flag to prevent tool continuation
          setModelSwitchedFromQuotaError(true);
          // Set global quota error flag to prevent Flash model calls
          config.setQuotaErrorOccurred(true);

          // Show the ProQuotaDialog and wait for user's choice
          const shouldContinueWithFallback = await new Promise<boolean>(
            (resolve) => {
              setIsProQuotaDialogOpen(true);
              setProQuotaDialogResolver(() => resolve);
            },
          );

          // If user chose to continue with fallback, we don't need to stop the current prompt
          if (shouldContinueWithFallback) {
            // Switch to fallback model for future use
            config.setModel(fallbackModel);
            config.setFallbackMode(true);
            logFlashFallback(
              config,
              new FlashFallbackEvent(
                config.getContentGeneratorConfig().authType!,
              ),
            );
            return true; // Continue with current prompt using fallback model
          }

          // If user chose to authenticate, stop current prompt
          return false;
        }

        // For other quota errors, automatically switch to fallback model
        // Set the flag to prevent tool continuation
        setModelSwitchedFromQuotaError(true);
        // Set global quota error flag to prevent Flash model calls
        config.setQuotaErrorOccurred(true);
      }

      // Switch model for future use but return false to stop current retry
      config.setModel(fallbackModel);
      config.setFallbackMode(true);
      logFlashFallback(
        config,
        new FlashFallbackEvent(config.getContentGeneratorConfig().authType!),
      );
      return false; // Don't continue with current prompt
    };

    config.setFlashFallbackHandler(flashFallbackHandler);
  }, [config, addItem, userTier]);

  // Terminal and UI setup
  const { rows: terminalHeight, columns: terminalWidth } = useTerminalSize();
  const isNarrow = isNarrowWidth(terminalWidth);
  const { stdin, setRawMode } = useStdin();
  const isInitialMount = useRef(true);

  const widthFraction = 0.9;
  const inputWidth = Math.max(
    20,
    Math.floor(terminalWidth * widthFraction) - 3,
  );
  const suggestionsWidth = Math.max(20, Math.floor(terminalWidth * 0.8));

  // Utility callbacks
  const isValidPath = useCallback((filePath: string): boolean => {
    try {
      return fs.existsSync(filePath) && fs.statSync(filePath).isFile();
    } catch (_e) {
      return false;
    }
  }, []);

  const getPreferredEditor = useCallback(() => {
    const editorType = settings.merged.general?.preferredEditor;
    const isValidEditor = isEditorAvailable(editorType);
    if (!isValidEditor) {
      openEditorDialog();
      return;
    }
    return editorType as EditorType;
  }, [settings, openEditorDialog]);

  const onAuthError = useCallback(() => {
    setAuthError('reauth required');
    openAuthDialog();
  }, [openAuthDialog, setAuthError]);

  // Core hooks and processors
  const {
    vimEnabled: vimModeEnabled,
    vimMode,
    toggleVimEnabled,
  } = useVimMode();

  const {
    handleSlashCommand,
    slashCommands,
    pendingHistoryItems: pendingSlashCommandHistoryItems,
    commandContext,
    shellConfirmationRequest,
    confirmationRequest,
  } = useSlashCommandProcessor(
    config,
    settings,
    addItem,
    clearItems,
    loadHistory,
    refreshStatic,
    setDebugMessage,
    openThemeDialog,
    openAuthDialog,
    openEditorDialog,
    toggleCorgiMode,
    setQuittingMessages,
    openPrivacyNotice,
    openSettingsDialog,
    toggleVimEnabled,
    setIsProcessing,
    setGeminiMdFileCount,
  );

  const buffer = useTextBuffer({
    initialText: '',
    viewport: { height: 10, width: inputWidth },
    stdin,
    setRawMode,
    isValidPath,
    shellModeActive,
  });

  // Independent input history management (unaffected by /clear)
  const inputHistoryStore = useInputHistoryStore();

  // Stable reference for cancel handler to avoid circular dependency
  const cancelHandlerRef = useRef<() => void>(() => {});

  const {
    streamingState,
    submitQuery,
    initError,
    pendingHistoryItems: pendingGeminiHistoryItems,
    thought,
    cancelOngoingRequest,
  } = useGeminiStream(
    config.getGeminiClient(),
    history,
    addItem,
    config,
    settings,
    setDebugMessage,
    handleSlashCommand,
    shellModeActive,
    getPreferredEditor,
    onAuthError,
    performMemoryRefresh,
    modelSwitchedFromQuotaError,
    setModelSwitchedFromQuotaError,
    refreshStatic,
    () => cancelHandlerRef.current(),
  );

  const pendingHistoryItems = useMemo(
    () => [...pendingSlashCommandHistoryItems, ...pendingGeminiHistoryItems],
    [pendingSlashCommandHistoryItems, pendingGeminiHistoryItems],
  );

  // Message queue for handling input during streaming
  const { messageQueue, addMessage, clearQueue, getQueuedMessagesText } =
    useMessageQueue({
      streamingState,
      submitQuery,
    });

  // Update the cancel handler with message queue support
  cancelHandlerRef.current = useCallback(() => {
    if (isToolExecuting(pendingHistoryItems)) {
      buffer.setText(''); // Just clear the prompt
      return;
    }

    const lastUserMessage = inputHistoryStore.inputHistory.at(-1);
    let textToSet = lastUserMessage || '';

    // Append queued messages if any exist
    const queuedText = getQueuedMessagesText();
    if (queuedText) {
      textToSet = textToSet ? `${textToSet}\n\n${queuedText}` : queuedText;
      clearQueue();
    }

    if (textToSet) {
      buffer.setText(textToSet);
    }
  }, [
    buffer,
    inputHistoryStore.inputHistory,
    getQueuedMessagesText,
    clearQueue,
    pendingHistoryItems,
  ]);

  // Input handling - queue messages for processing
  const handleFinalSubmit = useCallback(
    (submittedValue: string) => {
      const trimmedValue = submittedValue.trim();
      if (trimmedValue.length > 0) {
        // Add to independent input history
        inputHistoryStore.addInput(trimmedValue);
      }
      // Always add to message queue
      addMessage(submittedValue);
    },
    [addMessage, inputHistoryStore],
  );

  const handleIdePromptComplete = useCallback(
    (result: IdeIntegrationNudgeResult) => {
      if (result.userSelection === 'yes') {
        if (result.isExtensionPreInstalled) {
          handleSlashCommand('/ide enable');
        } else {
          handleSlashCommand('/ide install');
        }
        settings.setValue(
          SettingScope.User,
          'hasSeenIdeIntegrationNudge',
          true,
        );
      } else if (result.userSelection === 'dismiss') {
        settings.setValue(
          SettingScope.User,
          'hasSeenIdeIntegrationNudge',
          true,
        );
      }
      setIdePromptAnswered(true);
    },
    [handleSlashCommand, settings],
  );

  const { handleInput: vimHandleInput } = useVim(buffer, handleFinalSubmit);

  const { elapsedTime, currentLoadingPhrase } =
    useLoadingIndicator(streamingState);
  const showAutoAcceptIndicator = useAutoAcceptIndicator({ config, addItem });

  const handleExit = useCallback(
    (
      pressedOnce: boolean,
      setPressedOnce: (value: boolean) => void,
      timerRef: ReturnType<typeof useRef<NodeJS.Timeout | null>>,
    ) => {
      if (pressedOnce) {
        if (timerRef.current) {
          clearTimeout(timerRef.current);
        }
        // Directly invoke the central command handler.
        handleSlashCommand('/quit');
      } else {
        setPressedOnce(true);
        timerRef.current = setTimeout(() => {
          setPressedOnce(false);
          timerRef.current = null;
        }, CTRL_EXIT_PROMPT_DURATION_MS);
      }
    },
    [handleSlashCommand],
  );

  const handleGlobalKeypress = useCallback(
    (key: Key) => {
      // Debug log keystrokes if enabled
      if (settings.merged.general?.debugKeystrokeLogging) {
        console.log('[DEBUG] Keystroke:', JSON.stringify(key));
      }

      let enteringConstrainHeightMode = false;
      if (!constrainHeight) {
        enteringConstrainHeightMode = true;
        setConstrainHeight(true);
      }

      if (keyMatchers[Command.SHOW_ERROR_DETAILS](key)) {
        setShowErrorDetails((prev) => !prev);
      } else if (keyMatchers[Command.TOGGLE_TOOL_DESCRIPTIONS](key)) {
        const newValue = !showToolDescriptions;
        setShowToolDescriptions(newValue);

        const mcpServers = config.getMcpServers();
        if (Object.keys(mcpServers || {}).length > 0) {
          handleSlashCommand(newValue ? '/mcp desc' : '/mcp nodesc');
        }
      } else if (
        keyMatchers[Command.TOGGLE_IDE_CONTEXT_DETAIL](key) &&
        config.getIdeMode() &&
        ideContextState
      ) {
        // Show IDE status when in IDE mode and context is available.
        handleSlashCommand('/ide status');
      } else if (keyMatchers[Command.QUIT](key)) {
        // When authenticating, let AuthInProgress component handle Ctrl+C.
        if (isAuthenticating) {
          return;
        }
        if (!ctrlCPressedOnce) {
          cancelOngoingRequest?.();
        }
        handleExit(ctrlCPressedOnce, setCtrlCPressedOnce, ctrlCTimerRef);
      } else if (keyMatchers[Command.EXIT](key)) {
        if (buffer.text.length > 0) {
          return;
        }
        handleExit(ctrlDPressedOnce, setCtrlDPressedOnce, ctrlDTimerRef);
      } else if (
        keyMatchers[Command.SHOW_MORE_LINES](key) &&
        !enteringConstrainHeightMode
      ) {
        setConstrainHeight(false);
      }
    },
    [
      constrainHeight,
      setConstrainHeight,
      setShowErrorDetails,
      showToolDescriptions,
      setShowToolDescriptions,
      config,
      ideContextState,
      handleExit,
      ctrlCPressedOnce,
      setCtrlCPressedOnce,
      ctrlCTimerRef,
      buffer.text.length,
      ctrlDPressedOnce,
      setCtrlDPressedOnce,
      ctrlDTimerRef,
      handleSlashCommand,
      isAuthenticating,
      cancelOngoingRequest,
      settings.merged.general?.debugKeystrokeLogging,
    ],
  );

  useKeypress(handleGlobalKeypress, {
    isActive: true,
  });

  useEffect(() => {
    if (config) {
      setGeminiMdFileCount(config.getGeminiMdFileCount());
    }
  }, [config, config.getGeminiMdFileCount]);

  const logger = useLogger(config.storage);

  // Initialize independent input history from logger
  useEffect(() => {
    inputHistoryStore.initializeFromLogger(logger);
  }, [logger, inputHistoryStore]);

  const isInputActive =
    (streamingState === StreamingState.Idle ||
      streamingState === StreamingState.Responding) &&
    !initError &&
    !isProcessing &&
    !isProQuotaDialogOpen;

  const handleClearScreen = useCallback(() => {
    clearItems();
    clearConsoleMessagesState();
    console.clear();
    refreshStatic();
  }, [clearItems, clearConsoleMessagesState, refreshStatic]);

  const mainControlsRef = useRef<DOMElement>(null);
  const pendingHistoryItemRef = useRef<DOMElement>(null);

  useEffect(() => {
    if (mainControlsRef.current) {
      const fullFooterMeasurement = measureElement(mainControlsRef.current);
      setFooterHeight(fullFooterMeasurement.height);
    }
  }, [terminalHeight, consoleMessages, showErrorDetails]);

  const staticExtraHeight = /* margins and padding */ 3;
  const availableTerminalHeight = useMemo(
    () => terminalHeight - footerHeight - staticExtraHeight,
    [terminalHeight, footerHeight],
  );

  useEffect(() => {
    // skip refreshing Static during first mount
    if (isInitialMount.current) {
      isInitialMount.current = false;
      return;
    }

    // debounce so it doesn't fire up too often during resize
    const handler = setTimeout(() => {
      setStaticNeedsRefresh(false);
      refreshStatic();
    }, 300);

    return () => {
      clearTimeout(handler);
    };
  }, [terminalWidth, terminalHeight, refreshStatic]);

  useEffect(() => {
    if (streamingState === StreamingState.Idle && staticNeedsRefresh) {
      setStaticNeedsRefresh(false);
      refreshStatic();
    }
  }, [streamingState, refreshStatic, staticNeedsRefresh]);

  const filteredConsoleMessages = useMemo(() => {
    if (config.getDebugMode()) {
      return consoleMessages;
    }
    return consoleMessages.filter((msg) => msg.type !== 'debug');
  }, [consoleMessages, config]);

  const branchName = useGitBranchName(config.getTargetDir());

  const contextFileNames = useMemo(() => {
    const fromSettings = settings.merged.context?.fileName;
    if (fromSettings) {
      return Array.isArray(fromSettings) ? fromSettings : [fromSettings];
    }
    return getAllGeminiMdFilenames();
  }, [settings.merged.context?.fileName]);

  const initialPrompt = useMemo(() => config.getQuestion(), [config]);
  const geminiClient = config.getGeminiClient();

  useEffect(() => {
    if (
      initialPrompt &&
      !initialPromptSubmitted.current &&
      !isAuthenticating &&
      !isAuthDialogOpen &&
      !isThemeDialogOpen &&
      !isEditorDialogOpen &&
      !showPrivacyNotice &&
      geminiClient?.isInitialized?.()
    ) {
      submitQuery(initialPrompt);
      initialPromptSubmitted.current = true;
    }
  }, [
    initialPrompt,
    submitQuery,
    isAuthenticating,
    isAuthDialogOpen,
    isThemeDialogOpen,
    isEditorDialogOpen,
    showPrivacyNotice,
    geminiClient,
  ]);

  if (quittingMessages) {
    return (
      <Box flexDirection="column" marginBottom={1}>
        {quittingMessages.map((item) => (
          <HistoryItemDisplay
            key={item.id}
            availableTerminalHeight={
              constrainHeight ? availableTerminalHeight : undefined
            }
            terminalWidth={terminalWidth}
            item={item}
            isPending={false}
            config={config}
          />
        ))}
      </Box>
    );
  }

  const mainAreaWidth = Math.floor(terminalWidth * 0.9);
  const debugConsoleMaxHeight = Math.floor(Math.max(terminalHeight * 0.2, 5));
  // Arbitrary threshold to ensure that items in the static area are large
  // enough but not too large to make the terminal hard to use.
  const staticAreaMaxItemHeight = Math.max(terminalHeight * 4, 100);
  const placeholder = vimModeEnabled
    ? "  Press 'i' for INSERT mode and 'Esc' for NORMAL mode."
    : '  Type your message or @path/to/file';

  return (
    <StreamingContext.Provider value={streamingState}>
      <Box flexDirection="column" width="90%">
        {/*
         * The Static component is an Ink intrinsic in which there can only be 1 per application.
         * Because of this restriction we're hacking it slightly by having a 'header' item here to
         * ensure that it's statically rendered.
         *
         * Background on the Static Item: Anything in the Static component is written a single time
         * to the console. Think of it like doing a console.log and then never using ANSI codes to
         * clear that content ever again. Effectively it has a moving frame that every time new static
         * content is set it'll flush content to the terminal and move the area which it's "clearing"
         * down a notch. Without Static the area which gets erased and redrawn continuously grows.
         */}
        <Static
          key={staticKey}
          items={[
            <Box flexDirection="column" key="header">
              {!(
                settings.merged.ui?.hideBanner || config.getScreenReader()
              ) && <Header version={version} nightly={nightly} />}
              {!(settings.merged.ui?.hideTips || config.getScreenReader()) && (
                <Tips config={config} />
              )}
            </Box>,
            ...history.map((h) => (
              <HistoryItemDisplay
                terminalWidth={mainAreaWidth}
                availableTerminalHeight={staticAreaMaxItemHeight}
                key={h.id}
                item={h}
                isPending={false}
                config={config}
                commands={slashCommands}
              />
            )),
          ]}
        >
          {(item) => item}
        </Static>
        <OverflowProvider>
          <Box ref={pendingHistoryItemRef} flexDirection="column">
            {pendingHistoryItems.map((item, i) => (
              <HistoryItemDisplay
                key={i}
                availableTerminalHeight={
                  constrainHeight ? availableTerminalHeight : undefined
                }
                terminalWidth={mainAreaWidth}
                // TODO(taehykim): It seems like references to ids aren't necessary in
                // HistoryItemDisplay. Refactor later. Use a fake id for now.
                item={{ ...item, id: 0 }}
                isPending={true}
                config={config}
                isFocused={!isEditorDialogOpen}
              />
            ))}
            <ShowMoreLines constrainHeight={constrainHeight} />
          </Box>
        </OverflowProvider>

        <Box flexDirection="column" ref={mainControlsRef}>
          {/* Move UpdateNotification to render update notification above input area */}
          {updateInfo && <UpdateNotification message={updateInfo.message} />}
          {startupWarnings.length > 0 && (
            <Box
              borderStyle="round"
              borderColor={Colors.AccentYellow}
              paddingX={1}
              marginY={1}
              flexDirection="column"
            >
              {startupWarnings.map((warning, index) => (
                <Text key={index} color={Colors.AccentYellow}>
                  {warning}
                </Text>
              ))}
            </Box>
          )}
          {showWorkspaceMigrationDialog ? (
            <WorkspaceMigrationDialog
              workspaceExtensions={workspaceExtensions}
              onOpen={onWorkspaceMigrationDialogOpen}
              onClose={onWorkspaceMigrationDialogClose}
            />
          ) : shouldShowIdePrompt && currentIDE ? (
            <IdeIntegrationNudge
              ide={currentIDE}
              onComplete={handleIdePromptComplete}
            />
          ) : isProQuotaDialogOpen ? (
            <ProQuotaDialog
              currentModel={config.getModel()}
              fallbackModel={DEFAULT_GEMINI_FLASH_MODEL}
              onChoice={(choice) => {
                setIsProQuotaDialogOpen(false);
                if (!proQuotaDialogResolver) return;

                const resolveValue = choice !== 'auth';
                proQuotaDialogResolver(resolveValue);
                setProQuotaDialogResolver(null);

                if (choice === 'auth') {
                  openAuthDialog();
                } else {
                  addItem(
                    {
                      type: MessageType.INFO,
                      text: 'Switched to fallback model. Tip: Press Ctrl+P to recall your previous prompt and submit it again if you wish.',
                    },
                    Date.now(),
                  );
                }
              }}
            />
          ) : isFolderTrustDialogOpen ? (
            <FolderTrustDialog
              onSelect={handleFolderTrustSelect}
              isRestarting={isRestarting}
            />
          ) : shellConfirmationRequest ? (
            <ShellConfirmationDialog request={shellConfirmationRequest} />
          ) : confirmationRequest ? (
            <Box flexDirection="column">
              {confirmationRequest.prompt}
              <Box paddingY={1}>
                <RadioButtonSelect
                  isFocused={!!confirmationRequest}
                  items={[
                    { label: 'Yes', value: true },
                    { label: 'No', value: false },
                  ]}
                  onSelect={(value: boolean) => {
                    confirmationRequest.onConfirm(value);
                  }}
                />
              </Box>
            </Box>
          ) : isThemeDialogOpen ? (
            <Box flexDirection="column">
              {themeError && (
                <Box marginBottom={1}>
                  <Text color={Colors.AccentRed}>{themeError}</Text>
                </Box>
              )}
              <ThemeDialog
                onSelect={handleThemeSelect}
                onHighlight={handleThemeHighlight}
                settings={settings}
                availableTerminalHeight={
                  constrainHeight
                    ? terminalHeight - staticExtraHeight
                    : undefined
                }
                terminalWidth={mainAreaWidth}
              />
            </Box>
          ) : isSettingsDialogOpen ? (
            <Box flexDirection="column">
              <SettingsDialog
                settings={settings}
                onSelect={() => closeSettingsDialog()}
                onRestartRequest={() => process.exit(0)}
              />
            </Box>
          ) : isAuthenticating ? (
            <>
              <AuthInProgress
                onTimeout={() => {
                  setAuthError('Authentication timed out. Please try again.');
                  cancelAuthentication();
                  openAuthDialog();
                }}
              />
              {showErrorDetails && (
                <OverflowProvider>
                  <Box flexDirection="column">
                    <DetailedMessagesDisplay
                      messages={filteredConsoleMessages}
                      maxHeight={
                        constrainHeight ? debugConsoleMaxHeight : undefined
                      }
                      width={inputWidth}
                    />
                    <ShowMoreLines constrainHeight={constrainHeight} />
                  </Box>
                </OverflowProvider>
              )}
            </>
          ) : isAuthDialogOpen ? (
            <Box flexDirection="column">
              <AuthDialog
                onSelect={handleAuthSelect}
                settings={settings}
                initialErrorMessage={authError}
              />
            </Box>
          ) : isEditorDialogOpen ? (
            <Box flexDirection="column">
              {editorError && (
                <Box marginBottom={1}>
                  <Text color={Colors.AccentRed}>{editorError}</Text>
                </Box>
              )}
              <EditorSettingsDialog
                onSelect={handleEditorSelect}
                settings={settings}
                onExit={exitEditorDialog}
              />
            </Box>
          ) : showPrivacyNotice ? (
            <PrivacyNotice
              onExit={() => setShowPrivacyNotice(false)}
              config={config}
            />
          ) : (
            <>
              <LoadingIndicator
                thought={
                  streamingState === StreamingState.WaitingForConfirmation ||
                  config.getAccessibility()?.disableLoadingPhrases ||
                  config.getScreenReader()
                    ? undefined
                    : thought
                }
                currentLoadingPhrase={
                  config.getAccessibility()?.disableLoadingPhrases ||
                  config.getScreenReader()
                    ? undefined
                    : currentLoadingPhrase
                }
                elapsedTime={elapsedTime}
              />

              {/* Display queued messages below loading indicator */}
              {messageQueue.length > 0 && (
                <Box flexDirection="column" marginTop={1}>
                  {messageQueue
                    .slice(0, MAX_DISPLAYED_QUEUED_MESSAGES)
                    .map((message, index) => {
                      // Ensure multi-line messages are collapsed for the preview.
                      // Replace all whitespace (including newlines) with a single space.
                      const preview = message.replace(/\s+/g, ' ');

                      return (
                        // Ensure the Box takes full width so truncation calculates correctly
                        <Box key={index} paddingLeft={2} width="100%">
                          {/* Use wrap="truncate" to ensure it fits the terminal width and doesn't wrap */}
                          <Text dimColor wrap="truncate">
                            {preview}
                          </Text>
                        </Box>
                      );
                    })}
                  {messageQueue.length > MAX_DISPLAYED_QUEUED_MESSAGES && (
                    <Box paddingLeft={2}>
                      <Text dimColor>
                        ... (+
                        {messageQueue.length - MAX_DISPLAYED_QUEUED_MESSAGES}
                        more)
                      </Text>
                    </Box>
                  )}
                </Box>
              )}

              <Box
                marginTop={1}
                justifyContent="space-between"
                width="100%"
                flexDirection={isNarrow ? 'column' : 'row'}
                alignItems={isNarrow ? 'flex-start' : 'center'}
              >
                <Box>
                  {process.env['GEMINI_SYSTEM_MD'] && (
                    <Text color={Colors.AccentRed}>|⌐■_■| </Text>
                  )}
                  {ctrlCPressedOnce ? (
                    <Text color={Colors.AccentYellow}>
                      Press Ctrl+C again to exit.
                    </Text>
                  ) : ctrlDPressedOnce ? (
                    <Text color={Colors.AccentYellow}>
                      Press Ctrl+D again to exit.
                    </Text>
                  ) : showEscapePrompt ? (
                    <Text color={Colors.Gray}>Press Esc again to clear.</Text>
                  ) : (
                    <ContextSummaryDisplay
                      ideContext={ideContextState}
                      geminiMdFileCount={geminiMdFileCount}
                      contextFileNames={contextFileNames}
                      mcpServers={config.getMcpServers()}
                      blockedMcpServers={config.getBlockedMcpServers()}
                      showToolDescriptions={showToolDescriptions}
                    />
                  )}
                </Box>
                <Box paddingTop={isNarrow ? 1 : 0}>
                  {showAutoAcceptIndicator !== ApprovalMode.DEFAULT &&
                    !shellModeActive && (
                      <AutoAcceptIndicator
                        approvalMode={showAutoAcceptIndicator}
                      />
                    )}
                  {shellModeActive && <ShellModeIndicator />}
                </Box>
              </Box>

              {showErrorDetails && (
                <OverflowProvider>
                  <Box flexDirection="column">
                    <DetailedMessagesDisplay
                      messages={filteredConsoleMessages}
                      maxHeight={
                        constrainHeight ? debugConsoleMaxHeight : undefined
                      }
                      width={inputWidth}
                    />
                    <ShowMoreLines constrainHeight={constrainHeight} />
                  </Box>
                </OverflowProvider>
              )}

              {isInputActive && (
                <InputPrompt
                  buffer={buffer}
                  inputWidth={inputWidth}
                  suggestionsWidth={suggestionsWidth}
                  onSubmit={handleFinalSubmit}
                  userMessages={inputHistoryStore.inputHistory}
                  onClearScreen={handleClearScreen}
                  config={config}
                  slashCommands={slashCommands}
                  commandContext={commandContext}
                  shellModeActive={shellModeActive}
                  setShellModeActive={setShellModeActive}
                  onEscapePromptChange={handleEscapePromptChange}
                  focus={isFocused}
                  vimHandleInput={vimHandleInput}
                  placeholder={placeholder}
                />
              )}
            </>
          )}

          {initError && streamingState !== StreamingState.Responding && (
            <Box
              borderStyle="round"
              borderColor={Colors.AccentRed}
              paddingX={1}
              marginBottom={1}
            >
              {history.find(
                (item) =>
                  item.type === 'error' && item.text?.includes(initError),
              )?.text ? (
                <Text color={Colors.AccentRed}>
                  {
                    history.find(
                      (item) =>
                        item.type === 'error' && item.text?.includes(initError),
                    )?.text
                  }
                </Text>
              ) : (
                <>
                  <Text color={Colors.AccentRed}>
                    Initialization Error: {initError}
                  </Text>
                  <Text color={Colors.AccentRed}>
                    {' '}
                    Please check API key and configuration.
                  </Text>
                </>
              )}
            </Box>
          )}
          {!settings.merged.ui?.hideFooter && (
            <Footer
              model={currentModel}
              targetDir={config.getTargetDir()}
              debugMode={config.getDebugMode()}
              branchName={branchName}
              debugMessage={debugMessage}
              corgiMode={corgiMode}
              errorCount={errorCount}
              showErrorDetails={showErrorDetails}
              showMemoryUsage={
                config.getDebugMode() ||
                settings.merged.ui?.showMemoryUsage ||
                false
              }
              promptTokenCount={sessionStats.lastPromptTokenCount}
              nightly={nightly}
              vimMode={vimModeEnabled ? vimMode : undefined}
              isTrustedFolder={isTrustedFolderState}
            />
          )}
        </Box>
      </Box>
    </StreamingContext.Provider>
  );
};<|MERGE_RESOLUTION|>--- conflicted
+++ resolved
@@ -314,42 +314,28 @@
 
   useEffect(() => {
     if (
-<<<<<<< HEAD
-      settings.merged.enforcedAuthType &&
-      settings.merged.selectedAuthType &&
-      settings.merged.enforcedAuthType !== settings.merged.selectedAuthType
+      settings.merged.security?.auth?.enforcedType &&
+      settings.merged.security?.auth.selectedType &&
+      settings.merged.security?.auth.enforcedType !== settings.merged.security?.auth.selectedType
     ) {
       setAuthError(
-        `Authentication is enforced to be ${settings.merged.enforcedAuthType}, but you are currently using ${settings.merged.selectedAuthType}.`,
+        `Authentication is enforced to be ${settings.merged.security?.auth.enforcedType}, but you are currently using ${settings.merged.security?.auth.selectedType}.`,
       );
       openAuthDialog();
     } else if (
-      settings.merged.selectedAuthType &&
-      !settings.merged.useExternalAuth
+      settings.merged.security?.auth?.selectedType &&
+      !settings.merged.security?.auth.useExternal
     ) {
-      const error = validateAuthMethod(settings.merged.selectedAuthType);
-=======
-      settings.merged.security?.auth?.selectedType &&
-      !settings.merged.security?.auth?.useExternal
-    ) {
-      const error = validateAuthMethod(
-        settings.merged.security.auth.selectedType,
-      );
->>>>>>> 7bd7aeff
+      const error = validateAuthMethod(settings.merged.security?.auth.selectedType);
       if (error) {
         setAuthError(error);
         openAuthDialog();
       }
     }
   }, [
-<<<<<<< HEAD
-    settings.merged.selectedAuthType,
-    settings.merged.enforcedAuthType,
-    settings.merged.useExternalAuth,
-=======
     settings.merged.security?.auth?.selectedType,
+    settings.merged.security?.auth?.enforcedType,
     settings.merged.security?.auth?.useExternal,
->>>>>>> 7bd7aeff
     openAuthDialog,
     setAuthError,
   ]);
