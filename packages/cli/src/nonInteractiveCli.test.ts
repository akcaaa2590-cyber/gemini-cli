--- conflicted
+++ resolved
@@ -101,11 +101,8 @@
       getFullContext: vi.fn().mockReturnValue(false),
       getContentGeneratorConfig: vi.fn().mockReturnValue({}),
       getDebugMode: vi.fn().mockReturnValue(false),
-<<<<<<< HEAD
+      getOutputFormat: vi.fn().mockReturnValue('text'),
       getAdkMode: vi.fn().mockReturnValue(false),
-=======
-      getOutputFormat: vi.fn().mockReturnValue('text'),
->>>>>>> 514767c8
     } as unknown as Config;
 
     const { handleAtCommand } = await import(
@@ -241,7 +238,7 @@
     expect(processStdoutSpy).toHaveBeenCalledWith('\n');
   });
 
-  it('should handle a single tool call with a single response part', async () => {
+  it('should handle a single tool call with a single response part and a finished event', async () => {
     const toolCallEvent: ServerGeminiStreamEvent = {
       type: GeminiEventType.ToolCallRequest,
       value: {
@@ -258,6 +255,10 @@
     const firstCallEvents: ServerGeminiStreamEvent[] = [toolCallEvent];
     const secondCallEvents: ServerGeminiStreamEvent[] = [
       { type: GeminiEventType.Content, value: 'Final answer' },
+      {
+        type: GeminiEventType.Finished,
+        value: { reason: undefined, usageMetadata: { totalTokenCount: 10 } },
+      },
     ];
 
     mockGeminiClient.sendMessageStream
@@ -460,10 +461,34 @@
     expect(processStdoutSpy).toHaveBeenCalledWith('Summary complete.');
   });
 
-<<<<<<< HEAD
   it('should not execute tool calls when adkMode is true', async () => {
     vi.mocked(mockConfig.getAdkMode).mockReturnValue(true);
-=======
+    const toolCallEvent: ServerGeminiStreamEvent = {
+      type: GeminiEventType.ToolCallRequest,
+      value: {
+        callId: 'tool-1',
+        name: 'testTool',
+        args: { arg1: 'value1' },
+        isClientInitiated: false,
+        prompt_id: 'prompt-id-adk',
+      },
+    };
+    const events: ServerGeminiStreamEvent[] = [
+      toolCallEvent,
+      { type: GeminiEventType.Content, value: 'ADK handled this.' },
+    ];
+    mockGeminiClient.sendMessageStream.mockReturnValue(
+      createStreamFromEvents(events),
+    );
+
+    await runNonInteractive(mockConfig, 'ADK test', 'prompt-id-adk');
+
+    expect(mockGeminiClient.sendMessageStream).toHaveBeenCalledTimes(1);
+    expect(mockCoreExecuteToolCall).not.toHaveBeenCalled();
+    expect(processStdoutSpy).toHaveBeenCalledWith('ADK handled this.');
+    expect(processStdoutSpy).toHaveBeenCalledWith('\n');
+  });
+
   it('should process input and write JSON output with stats', async () => {
     const events: ServerGeminiStreamEvent[] = [
       { type: GeminiEventType.Content, value: 'Hello World' },
@@ -513,7 +538,6 @@
   it('should write JSON output with stats for tool-only commands (no text response)', async () => {
     // Test the scenario where a command completes successfully with only tool calls
     // but no text response - this would have caught the original bug
->>>>>>> 514767c8
     const toolCallEvent: ServerGeminiStreamEvent = {
       type: GeminiEventType.ToolCallRequest,
       value: {
@@ -521,14 +545,6 @@
         name: 'testTool',
         args: { arg1: 'value1' },
         isClientInitiated: false,
-<<<<<<< HEAD
-        prompt_id: 'prompt-id-adk',
-      },
-    };
-    const events: ServerGeminiStreamEvent[] = [
-      toolCallEvent,
-      { type: GeminiEventType.Content, value: 'ADK handled this.' },
-=======
         prompt_id: 'prompt-id-tool-only',
       },
     };
@@ -618,20 +634,10 @@
         type: GeminiEventType.Finished,
         value: { reason: undefined, usageMetadata: { totalTokenCount: 1 } },
       },
->>>>>>> 514767c8
     ];
     mockGeminiClient.sendMessageStream.mockReturnValue(
       createStreamFromEvents(events),
     );
-<<<<<<< HEAD
-
-    await runNonInteractive(mockConfig, 'ADK test', 'prompt-id-adk');
-
-    expect(mockGeminiClient.sendMessageStream).toHaveBeenCalledTimes(1);
-    expect(mockCoreExecuteToolCall).not.toHaveBeenCalled();
-    expect(processStdoutSpy).toHaveBeenCalledWith('ADK handled this.');
-    expect(processStdoutSpy).toHaveBeenCalledWith('\n');
-=======
     vi.mocked(mockConfig.getOutputFormat).mockReturnValue(OutputFormat.JSON);
     const mockMetrics: SessionMetrics = {
       models: {},
@@ -751,6 +757,5 @@
         2,
       ),
     );
->>>>>>> 514767c8
   });
 });