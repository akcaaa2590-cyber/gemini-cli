--- conflicted
+++ resolved
@@ -365,15 +365,11 @@
     this.useRipgrep = params.useRipgrep ?? false;
     this.shouldUseNodePtyShell = params.shouldUseNodePtyShell ?? false;
     this.skipNextSpeakerCheck = params.skipNextSpeakerCheck ?? false;
-<<<<<<< HEAD
     this.shellExecutionConfig = {
       terminalWidth: params.shellExecutionConfig?.terminalWidth ?? 80,
       terminalHeight: params.shellExecutionConfig?.terminalHeight ?? 24,
     };
-    this.useSmartEdit = params.useSmartEdit ?? false;
-=======
     this.useSmartEdit = params.useSmartEdit ?? true;
->>>>>>> e133acd2
     this.extensionManagement = params.extensionManagement ?? false;
     this.storage = new Storage(this.targetDir);
     this.enablePromptCompletion = params.enablePromptCompletion ?? false;
