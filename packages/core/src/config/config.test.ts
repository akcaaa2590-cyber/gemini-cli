/**
 * @license
 * Copyright 2025 Google LLC
 * SPDX-License-Identifier: Apache-2.0
 */

import { describe, it, expect, vi, beforeEach } from 'vitest';
import { Mock } from 'vitest';
import { Config, ConfigParameters, SandboxConfig } from './config.js';
import * as path from 'path';
import { setGeminiMdFilename as mockSetGeminiMdFilename } from '../tools/memoryTool.js';
import {
  DEFAULT_TELEMETRY_TARGET,
  DEFAULT_OTLP_ENDPOINT,
} from '../telemetry/index.js';
import {
  AuthType,
  createContentGeneratorConfig,
} from '../core/contentGenerator.js';
import { GeminiClient } from '../core/client.js';
import { GitService } from '../services/gitService.js';
import { ClearcutLogger } from '../telemetry/clearcut-logger/clearcut-logger.js';

vi.mock('fs', async (importOriginal) => {
  const actual = await importOriginal<typeof import('fs')>();
  return {
    ...actual,
    existsSync: vi.fn().mockReturnValue(true),
    statSync: vi.fn().mockReturnValue({
      isDirectory: vi.fn().mockReturnValue(true),
    }),
    realpathSync: vi.fn((path) => path),
  };
});

// Mock dependencies that might be called during Config construction or createServerConfig
vi.mock('../tools/tool-registry', () => {
  const ToolRegistryMock = vi.fn();
  ToolRegistryMock.prototype.registerTool = vi.fn();
  ToolRegistryMock.prototype.discoverAllTools = vi.fn();
  ToolRegistryMock.prototype.getAllTools = vi.fn(() => []); // Mock methods if needed
  ToolRegistryMock.prototype.getTool = vi.fn();
  ToolRegistryMock.prototype.getFunctionDeclarations = vi.fn(() => []);
  return { ToolRegistry: ToolRegistryMock };
});

vi.mock('../utils/memoryDiscovery.js', () => ({
  loadServerHierarchicalMemory: vi.fn(),
}));

// Mock individual tools if their constructors are complex or have side effects
vi.mock('../tools/ls');
vi.mock('../tools/read-file');
vi.mock('../tools/grep');
vi.mock('../tools/glob');
vi.mock('../tools/edit');
vi.mock('../tools/shell');
vi.mock('../tools/write-file');
vi.mock('../tools/web-fetch');
vi.mock('../tools/read-many-files');
vi.mock('../tools/memoryTool', () => ({
  MemoryTool: vi.fn(),
  setGeminiMdFilename: vi.fn(),
  getCurrentGeminiMdFilename: vi.fn(() => 'GEMINI.md'), // Mock the original filename
  DEFAULT_CONTEXT_FILENAME: 'GEMINI.md',
  GEMINI_CONFIG_DIR: '.gemini',
}));

vi.mock('../core/contentGenerator.js', async (importOriginal) => {
  const actual =
    await importOriginal<typeof import('../core/contentGenerator.js')>();
  return {
    ...actual,
    createContentGeneratorConfig: vi.fn(),
  };
});

vi.mock('../core/client.js', () => ({
  GeminiClient: vi.fn().mockImplementation(() => ({
    initialize: vi.fn().mockResolvedValue(undefined),
  })),
}));

vi.mock('../telemetry/index.js', async (importOriginal) => {
  const actual = await importOriginal<typeof import('../telemetry/index.js')>();
  return {
    ...actual,
    initializeTelemetry: vi.fn(),
  };
});

vi.mock('../services/gitService.js', () => {
  const GitServiceMock = vi.fn();
  GitServiceMock.prototype.initialize = vi.fn();
  return { GitService: GitServiceMock };
});

describe('Server Config (config.ts)', () => {
  const MODEL = 'gemini-pro';
  const SANDBOX: SandboxConfig = {
    command: 'docker',
    image: 'gemini-cli-sandbox',
  };
  const TARGET_DIR = '/path/to/target';
  const DEBUG_MODE = false;
  const QUESTION = 'test question';
  const FULL_CONTEXT = false;
  const USER_MEMORY = 'Test User Memory';
  const TELEMETRY_SETTINGS = { enabled: false };
  const EMBEDDING_MODEL = 'gemini-embedding';
  const SESSION_ID = 'test-session-id';
  const baseParams: ConfigParameters = {
    cwd: '/tmp',
    embeddingModel: EMBEDDING_MODEL,
    sandbox: SANDBOX,
    targetDir: TARGET_DIR,
    debugMode: DEBUG_MODE,
    question: QUESTION,
    fullContext: FULL_CONTEXT,
    userMemory: USER_MEMORY,
    telemetry: TELEMETRY_SETTINGS,
    sessionId: SESSION_ID,
    model: MODEL,
    usageStatisticsEnabled: false,
  };

  beforeEach(() => {
    // Reset mocks if necessary
    vi.clearAllMocks();
    vi.spyOn(
      ClearcutLogger.prototype,
      'logStartSessionEvent',
    ).mockImplementation(() => undefined);
  });

  describe('initialize', () => {
    it('should throw an error if checkpointing is enabled and GitService fails', async () => {
      const gitError = new Error('Git is not installed');
      (GitService.prototype.initialize as Mock).mockRejectedValue(gitError);

      const config = new Config({
        ...baseParams,
        checkpointing: true,
      });

      await expect(config.initialize()).rejects.toThrow(gitError);
    });

    it('should not throw an error if checkpointing is disabled and GitService fails', async () => {
      const gitError = new Error('Git is not installed');
      (GitService.prototype.initialize as Mock).mockRejectedValue(gitError);

      const config = new Config({
        ...baseParams,
        checkpointing: false,
      });

      await expect(config.initialize()).resolves.toBeUndefined();
    });

    it('should throw an error if initialized more than once', async () => {
      const config = new Config({
        ...baseParams,
        checkpointing: false,
      });

      await expect(config.initialize()).resolves.toBeUndefined();
      await expect(config.initialize()).rejects.toThrow(
        'Config was already initialized',
      );
    });
  });

  describe('refreshAuth', () => {
    it('should refresh auth and update config', async () => {
      const config = new Config(baseParams);
      const authType = AuthType.USE_GEMINI;
      const newModel = 'gemini-flash';
      const mockContentConfig = {
        model: newModel,
        apiKey: 'test-key',
      };

      (createContentGeneratorConfig as Mock).mockReturnValue(mockContentConfig);

      // Set fallback mode to true to ensure it gets reset
      config.setFallbackMode(true);
      expect(config.isInFallbackMode()).toBe(true);

      await config.refreshAuth(authType);

      expect(createContentGeneratorConfig).toHaveBeenCalledWith(
        config,
        authType,
      );
      // Verify that contentGeneratorConfig is updated with the new model
      expect(config.getContentGeneratorConfig()).toEqual(mockContentConfig);
      expect(config.getContentGeneratorConfig().model).toBe(newModel);
      expect(config.getModel()).toBe(newModel); // getModel() should return the updated model
      expect(GeminiClient).toHaveBeenCalledWith(config);
      // Verify that fallback mode is reset
      expect(config.isInFallbackMode()).toBe(false);
    });

    it('should preserve conversation history when refreshing auth', async () => {
      const config = new Config(baseParams);
      const authType = AuthType.USE_GEMINI;
      const mockContentConfig = {
        model: 'gemini-pro',
        apiKey: 'test-key',
      };

      (createContentGeneratorConfig as Mock).mockReturnValue(mockContentConfig);

      // Mock the existing client with some history
      const mockExistingHistory = [
        { role: 'user', parts: [{ text: 'Hello' }] },
        { role: 'model', parts: [{ text: 'Hi there!' }] },
        { role: 'user', parts: [{ text: 'How are you?' }] },
      ];

      const mockExistingClient = {
        isInitialized: vi.fn().mockReturnValue(true),
        getHistory: vi.fn().mockReturnValue(mockExistingHistory),
      };

      const mockNewClient = {
        isInitialized: vi.fn().mockReturnValue(true),
        getHistory: vi.fn().mockReturnValue([]),
        setHistory: vi.fn(),
        initialize: vi.fn().mockResolvedValue(undefined),
      };

      // Set the existing client
      (
        config as unknown as { geminiClient: typeof mockExistingClient }
      ).geminiClient = mockExistingClient;
      (GeminiClient as Mock).mockImplementation(() => mockNewClient);

      await config.refreshAuth(authType);

      // Verify that existing history was retrieved
      expect(mockExistingClient.getHistory).toHaveBeenCalled();

      // Verify that new client was created and initialized
      expect(GeminiClient).toHaveBeenCalledWith(config);
      expect(mockNewClient.initialize).toHaveBeenCalledWith(mockContentConfig);

      // Verify that history was restored to the new client
      expect(mockNewClient.setHistory).toHaveBeenCalledWith(
        mockExistingHistory,
      );
    });

    it('should handle case when no existing client is initialized', async () => {
      const config = new Config(baseParams);
      const authType = AuthType.USE_GEMINI;
      const mockContentConfig = {
        model: 'gemini-pro',
        apiKey: 'test-key',
      };

      (createContentGeneratorConfig as Mock).mockReturnValue(mockContentConfig);

      const mockNewClient = {
        isInitialized: vi.fn().mockReturnValue(true),
        getHistory: vi.fn().mockReturnValue([]),
        setHistory: vi.fn(),
        initialize: vi.fn().mockResolvedValue(undefined),
      };

      // No existing client
      (config as unknown as { geminiClient: null }).geminiClient = null;
      (GeminiClient as Mock).mockImplementation(() => mockNewClient);

      await config.refreshAuth(authType);

      // Verify that new client was created and initialized
      expect(GeminiClient).toHaveBeenCalledWith(config);
      expect(mockNewClient.initialize).toHaveBeenCalledWith(mockContentConfig);

      // Verify that setHistory was not called since there was no existing history
      expect(mockNewClient.setHistory).not.toHaveBeenCalled();
    });
  });

  it('Config constructor should store userMemory correctly', () => {
    const config = new Config(baseParams);

    expect(config.getUserMemory()).toBe(USER_MEMORY);
    // Verify other getters if needed
    expect(config.getTargetDir()).toBe(path.resolve(TARGET_DIR)); // Check resolved path
  });

  it('Config constructor should default userMemory to empty string if not provided', () => {
    const paramsWithoutMemory: ConfigParameters = { ...baseParams };
    delete paramsWithoutMemory.userMemory;
    const config = new Config(paramsWithoutMemory);

    expect(config.getUserMemory()).toBe('');
  });

  it('Config constructor should call setGeminiMdFilename with contextFileName if provided', () => {
    const contextFileName = 'CUSTOM_AGENTS.md';
    const paramsWithContextFile: ConfigParameters = {
      ...baseParams,
      contextFileName,
    };
    new Config(paramsWithContextFile);
    expect(mockSetGeminiMdFilename).toHaveBeenCalledWith(contextFileName);
  });

  it('Config constructor should not call setGeminiMdFilename if contextFileName is not provided', () => {
    new Config(baseParams); // baseParams does not have contextFileName
    expect(mockSetGeminiMdFilename).not.toHaveBeenCalled();
  });

  it('should set default file filtering settings when not provided', () => {
    const config = new Config(baseParams);
    expect(config.getFileFilteringRespectGitIgnore()).toBe(true);
  });

  it('should set custom file filtering settings when provided', () => {
    const paramsWithFileFiltering: ConfigParameters = {
      ...baseParams,
      fileFiltering: {
        respectGitIgnore: false,
      },
    };
    const config = new Config(paramsWithFileFiltering);
    expect(config.getFileFilteringRespectGitIgnore()).toBe(false);
  });

  it('should initialize WorkspaceContext with includeDirectories', () => {
    const includeDirectories = ['/path/to/dir1', '/path/to/dir2'];
    const paramsWithIncludeDirs: ConfigParameters = {
      ...baseParams,
      includeDirectories,
    };
    const config = new Config(paramsWithIncludeDirs);
    const workspaceContext = config.getWorkspaceContext();
    const directories = workspaceContext.getDirectories();

    // Should include the target directory plus the included directories
    expect(directories).toHaveLength(3);
    expect(directories).toContain(path.resolve(baseParams.targetDir));
    expect(directories).toContain('/path/to/dir1');
    expect(directories).toContain('/path/to/dir2');
  });

  it('Config constructor should set telemetry to true when provided as true', () => {
    const paramsWithTelemetry: ConfigParameters = {
      ...baseParams,
      telemetry: { enabled: true },
    };
    const config = new Config(paramsWithTelemetry);
    expect(config.getTelemetryEnabled()).toBe(true);
  });

  it('Config constructor should set telemetry to false when provided as false', () => {
    const paramsWithTelemetry: ConfigParameters = {
      ...baseParams,
      telemetry: { enabled: false },
    };
    const config = new Config(paramsWithTelemetry);
    expect(config.getTelemetryEnabled()).toBe(false);
  });

  it('Config constructor should default telemetry to default value if not provided', () => {
    const paramsWithoutTelemetry: ConfigParameters = { ...baseParams };
    delete paramsWithoutTelemetry.telemetry;
    const config = new Config(paramsWithoutTelemetry);
    expect(config.getTelemetryEnabled()).toBe(TELEMETRY_SETTINGS.enabled);
  });

  it('should have a getFileService method that returns FileDiscoveryService', () => {
    const config = new Config(baseParams);
    const fileService = config.getFileService();
    expect(fileService).toBeDefined();
  });

  describe('Usage Statistics', () => {
    it('defaults usage statistics to enabled if not specified', () => {
<<<<<<< HEAD
      const config = new Config(baseParams);
=======
      const config = new Config({
        ...baseParams,
        usageStatisticsEnabled: undefined,
      });
>>>>>>> 4ecfb478

      expect(config.getUsageStatisticsEnabled()).toBe(true);
    });

    it.each([{ enabled: true }, { enabled: false }])(
      'sets usage statistics based on the provided value (enabled: $enabled)',
      ({ enabled }) => {
        const config = new Config({
          ...baseParams,
          usageStatisticsEnabled: enabled,
        });
        expect(config.getUsageStatisticsEnabled()).toBe(enabled);
      },
    );

    it('logs the session start event', () => {
<<<<<<< HEAD
      vi.spyOn(ClearcutLogger.prototype, 'logStartSessionEvent');

      new Config({
        ...baseParams,
=======
      new Config({
        ...baseParams,
        usageStatisticsEnabled: true,
>>>>>>> 4ecfb478
      });

      expect(
        ClearcutLogger.prototype.logStartSessionEvent,
      ).toHaveBeenCalledOnce();
    });
  });

  describe('Telemetry Settings', () => {
    it('should return default telemetry target if not provided', () => {
      const params: ConfigParameters = {
        ...baseParams,
        telemetry: { enabled: true },
      };
      const config = new Config(params);
      expect(config.getTelemetryTarget()).toBe(DEFAULT_TELEMETRY_TARGET);
    });

    it('should return provided OTLP endpoint', () => {
      const endpoint = 'http://custom.otel.collector:4317';
      const params: ConfigParameters = {
        ...baseParams,
        telemetry: { enabled: true, otlpEndpoint: endpoint },
      };
      const config = new Config(params);
      expect(config.getTelemetryOtlpEndpoint()).toBe(endpoint);
    });

    it('should return default OTLP endpoint if not provided', () => {
      const params: ConfigParameters = {
        ...baseParams,
        telemetry: { enabled: true },
      };
      const config = new Config(params);
      expect(config.getTelemetryOtlpEndpoint()).toBe(DEFAULT_OTLP_ENDPOINT);
    });

    it('should return provided logPrompts setting', () => {
      const params: ConfigParameters = {
        ...baseParams,
        telemetry: { enabled: true, logPrompts: false },
      };
      const config = new Config(params);
      expect(config.getTelemetryLogPromptsEnabled()).toBe(false);
    });

    it('should return default logPrompts setting (true) if not provided', () => {
      const params: ConfigParameters = {
        ...baseParams,
        telemetry: { enabled: true },
      };
      const config = new Config(params);
      expect(config.getTelemetryLogPromptsEnabled()).toBe(true);
    });

    it('should return default logPrompts setting (true) if telemetry object is not provided', () => {
      const paramsWithoutTelemetry: ConfigParameters = { ...baseParams };
      delete paramsWithoutTelemetry.telemetry;
      const config = new Config(paramsWithoutTelemetry);
      expect(config.getTelemetryLogPromptsEnabled()).toBe(true);
    });

    it('should return default telemetry target if telemetry object is not provided', () => {
      const paramsWithoutTelemetry: ConfigParameters = { ...baseParams };
      delete paramsWithoutTelemetry.telemetry;
      const config = new Config(paramsWithoutTelemetry);
      expect(config.getTelemetryTarget()).toBe(DEFAULT_TELEMETRY_TARGET);
    });

    it('should return default OTLP endpoint if telemetry object is not provided', () => {
      const paramsWithoutTelemetry: ConfigParameters = { ...baseParams };
      delete paramsWithoutTelemetry.telemetry;
      const config = new Config(paramsWithoutTelemetry);
      expect(config.getTelemetryOtlpEndpoint()).toBe(DEFAULT_OTLP_ENDPOINT);
    });
  });
});<|MERGE_RESOLUTION|>--- conflicted
+++ resolved
@@ -381,14 +381,10 @@
 
   describe('Usage Statistics', () => {
     it('defaults usage statistics to enabled if not specified', () => {
-<<<<<<< HEAD
-      const config = new Config(baseParams);
-=======
       const config = new Config({
         ...baseParams,
         usageStatisticsEnabled: undefined,
       });
->>>>>>> 4ecfb478
 
       expect(config.getUsageStatisticsEnabled()).toBe(true);
     });
@@ -405,16 +401,9 @@
     );
 
     it('logs the session start event', () => {
-<<<<<<< HEAD
-      vi.spyOn(ClearcutLogger.prototype, 'logStartSessionEvent');
-
       new Config({
         ...baseParams,
-=======
-      new Config({
-        ...baseParams,
         usageStatisticsEnabled: true,
->>>>>>> 4ecfb478
       });
 
       expect(
