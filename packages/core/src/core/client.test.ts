/**
 * @license
 * Copyright 2025 Google LLC
 * SPDX-License-Identifier: Apache-2.0
 */

import {
  describe,
  it,
  expect,
  vi,
  beforeEach,
  afterEach,
  type Mock,
} from 'vitest';

import type { Content, GenerateContentResponse, Part } from '@google/genai';
import { createUserContent } from '@google/genai';
import {
  findIndexAfterFraction,
  isThinkingDefault,
  isThinkingSupported,
  GeminiClient,
} from './client.js';
import {
  AuthType,
  type ContentGenerator,
  type ContentGeneratorConfig,
} from './contentGenerator.js';
import { type GeminiChat } from './geminiChat.js';
import type { Config } from '../config/config.js';
import {
  CompressionStatus,
  GeminiEventType,
  Turn,
  type ChatCompressionInfo,
} from './turn.js';
import { getCoreSystemPrompt } from './prompts.js';
import { DEFAULT_GEMINI_FLASH_MODEL } from '../config/models.js';
import { FileDiscoveryService } from '../services/fileDiscoveryService.js';
import { setSimulate429 } from '../utils/testUtils.js';
import { tokenLimit } from './tokenLimits.js';
import { ideContextStore } from '../ide/ideContext.js';
import { ClearcutLogger } from '../telemetry/clearcut-logger/clearcut-logger.js';
import type { ModelRouterService } from '../routing/modelRouterService.js';

// Mock fs module to prevent actual file system operations during tests
const mockFileSystem = new Map<string, string>();

vi.mock('node:fs', () => {
  const fsModule = {
    mkdirSync: vi.fn(),
    writeFileSync: vi.fn((path: string, data: string) => {
      mockFileSystem.set(path, data);
    }),
    readFileSync: vi.fn((path: string) => {
      if (mockFileSystem.has(path)) {
        return mockFileSystem.get(path);
      }
      throw Object.assign(new Error('ENOENT: no such file or directory'), {
        code: 'ENOENT',
      });
    }),
    existsSync: vi.fn((path: string) => mockFileSystem.has(path)),
  };

  return {
    default: fsModule,
    ...fsModule,
  };
});

// --- Mocks ---
const mockTurnRunFn = vi.fn();

vi.mock('./turn', async (importOriginal) => {
  const actual = await importOriginal<typeof import('./turn.js')>();
  // Define a mock class that has the same shape as the real Turn
  class MockTurn {
    pendingToolCalls = [];
    // The run method is a property that holds our mock function
    run = mockTurnRunFn;

    constructor() {
      // The constructor can be empty or do some mock setup
    }
  }
  // Export the mock class as 'Turn'
  return {
    ...actual,
    Turn: MockTurn,
  };
});

vi.mock('../config/config.js');
vi.mock('./prompts');
vi.mock('../utils/getFolderStructure', () => ({
  getFolderStructure: vi.fn().mockResolvedValue('Mock Folder Structure'),
}));
vi.mock('../utils/errorReporting', () => ({ reportError: vi.fn() }));
vi.mock('../utils/nextSpeakerChecker', () => ({
  checkNextSpeaker: vi.fn().mockResolvedValue(null),
}));
vi.mock('../utils/generateContentResponseUtilities', () => ({
  getResponseText: (result: GenerateContentResponse) =>
    result.candidates?.[0]?.content?.parts?.map((part) => part.text).join('') ||
    undefined,
}));
vi.mock('../telemetry/index.js', () => ({
  logApiRequest: vi.fn(),
  logApiResponse: vi.fn(),
  logApiError: vi.fn(),
}));
vi.mock('../ide/ideContext.js');

/**
 * Array.fromAsync ponyfill, which will be available in es 2024.
 *
 * Buffers an async generator into an array and returns the result.
 */
async function fromAsync<T>(promise: AsyncGenerator<T>): Promise<readonly T[]> {
  const results: T[] = [];
  for await (const result of promise) {
    results.push(result);
  }
  return results;
}

describe('findIndexAfterFraction', () => {
  const history: Content[] = [
    { role: 'user', parts: [{ text: 'This is the first message.' }] }, // JSON length: 66
    { role: 'model', parts: [{ text: 'This is the second message.' }] }, // JSON length: 68
    { role: 'user', parts: [{ text: 'This is the third message.' }] }, // JSON length: 66
    { role: 'model', parts: [{ text: 'This is the fourth message.' }] }, // JSON length: 68
    { role: 'user', parts: [{ text: 'This is the fifth message.' }] }, // JSON length: 65
  ];
  // Total length: 333

  it('should throw an error for non-positive numbers', () => {
    expect(() => findIndexAfterFraction(history, 0)).toThrow(
      'Fraction must be between 0 and 1',
    );
  });

  it('should throw an error for a fraction greater than or equal to 1', () => {
    expect(() => findIndexAfterFraction(history, 1)).toThrow(
      'Fraction must be between 0 and 1',
    );
  });

  it('should handle a fraction in the middle', () => {
    // 333 * 0.5 = 166.5
    // 0: 66
    // 1: 66 + 68 = 134
    // 2: 134 + 66 = 200
    // 200 >= 166.5, so index is 3
    expect(findIndexAfterFraction(history, 0.5)).toBe(3);
  });

  it('should handle a fraction that results in the last index', () => {
    // 333 * 0.9 = 299.7
    // ...
    // 3: 200 + 68 = 268
    // 4: 268 + 65 = 333
    // 333 >= 299.7, so index is 5
    expect(findIndexAfterFraction(history, 0.9)).toBe(5);
  });

  it('should handle an empty history', () => {
    expect(findIndexAfterFraction([], 0.5)).toBe(0);
  });

  it('should handle a history with only one item', () => {
    expect(findIndexAfterFraction(history.slice(0, 1), 0.5)).toBe(1);
  });

  it('should handle history with weird parts', () => {
    const historyWithEmptyParts: Content[] = [
      { role: 'user', parts: [{ text: 'Message 1' }] },
      { role: 'model', parts: [{ fileData: { fileUri: 'derp' } }] },
      { role: 'user', parts: [{ text: 'Message 2' }] },
    ];
    expect(findIndexAfterFraction(historyWithEmptyParts, 0.5)).toBe(2);
  });
});

describe('isThinkingSupported', () => {
  it('should return true for gemini-2.5', () => {
    expect(isThinkingSupported('gemini-2.5')).toBe(true);
  });

  it('should return true for gemini-2.5-pro', () => {
    expect(isThinkingSupported('gemini-2.5-pro')).toBe(true);
  });

  it('should return false for other models', () => {
    expect(isThinkingSupported('gemini-1.5-flash')).toBe(false);
    expect(isThinkingSupported('some-other-model')).toBe(false);
  });
});

describe('isThinkingDefault', () => {
  it('should return false for gemini-2.5-flash-lite', () => {
    expect(isThinkingDefault('gemini-2.5-flash-lite')).toBe(false);
  });

  it('should return true for gemini-2.5', () => {
    expect(isThinkingDefault('gemini-2.5')).toBe(true);
  });

  it('should return true for gemini-2.5-pro', () => {
    expect(isThinkingDefault('gemini-2.5-pro')).toBe(true);
  });

  it('should return false for other models', () => {
    expect(isThinkingDefault('gemini-1.5-flash')).toBe(false);
    expect(isThinkingDefault('some-other-model')).toBe(false);
  });
});

describe('Gemini Client (client.ts)', () => {
  let mockContentGenerator: ContentGenerator;
  let mockConfig: Config;
  let client: GeminiClient;
  let mockGenerateContentFn: Mock;
  beforeEach(async () => {
    vi.resetAllMocks();

    mockGenerateContentFn = vi.fn().mockResolvedValue({
      candidates: [{ content: { parts: [{ text: '{"key": "value"}' }] } }],
    });

    // Disable 429 simulation for tests
    setSimulate429(false);

    mockContentGenerator = {
      generateContent: mockGenerateContentFn,
      generateContentStream: vi.fn(),
      countTokens: vi.fn().mockResolvedValue({ totalTokens: 100 }),
      batchEmbedContents: vi.fn(),
    } as unknown as ContentGenerator;

    // Because the GeminiClient constructor kicks off an async process (startChat)
    // that depends on a fully-formed Config object, we need to mock the
    // entire implementation of Config for these tests.
    const mockToolRegistry = {
      getFunctionDeclarations: vi.fn().mockReturnValue([]),
      getTool: vi.fn().mockReturnValue(null),
      getAllTools: vi.fn().mockReturnValue([]),
    };
    const fileService = new FileDiscoveryService('/test/dir');
    const contentGeneratorConfig: ContentGeneratorConfig = {
      apiKey: 'test-key',
      vertexai: false,
      authType: AuthType.USE_GEMINI,
    };
    mockConfig = {
      getContentGeneratorConfig: vi
        .fn()
        .mockReturnValue(contentGeneratorConfig),
      getToolRegistry: vi.fn().mockReturnValue(mockToolRegistry),
      getModel: vi.fn().mockReturnValue('test-model'),
      getEmbeddingModel: vi.fn().mockReturnValue('test-embedding-model'),
      getApiKey: vi.fn().mockReturnValue('test-key'),
      getVertexAI: vi.fn().mockReturnValue(false),
      getUserAgent: vi.fn().mockReturnValue('test-agent'),
      getUserMemory: vi.fn().mockReturnValue(''),
      getFullContext: vi.fn().mockReturnValue(false),
      getSessionId: vi.fn().mockReturnValue('test-session-id'),
      getProxy: vi.fn().mockReturnValue(undefined),
      getWorkingDir: vi.fn().mockReturnValue('/test/dir'),
      getFileService: vi.fn().mockReturnValue(fileService),
      getMaxSessionTurns: vi.fn().mockReturnValue(0),
      getQuotaErrorOccurred: vi.fn().mockReturnValue(false),
      setQuotaErrorOccurred: vi.fn(),
      getNoBrowser: vi.fn().mockReturnValue(false),
      getUsageStatisticsEnabled: vi.fn().mockReturnValue(true),
      getIdeModeFeature: vi.fn().mockReturnValue(false),
      getIdeMode: vi.fn().mockReturnValue(true),
      getDebugMode: vi.fn().mockReturnValue(false),
      getWorkspaceContext: vi.fn().mockReturnValue({
        getDirectories: vi.fn().mockReturnValue(['/test/dir']),
      }),
      getGeminiClient: vi.fn(),
      getModelRouterService: vi.fn().mockReturnValue({
        route: vi.fn().mockResolvedValue({ model: 'default-routed-model' }),
      }),
      isInFallbackMode: vi.fn().mockReturnValue(false),
      setFallbackMode: vi.fn(),
      getChatCompression: vi.fn().mockReturnValue(undefined),
      getSkipNextSpeakerCheck: vi.fn().mockReturnValue(false),
      getAdkMode: vi.fn().mockReturnValue(false),
      getUseSmartEdit: vi.fn().mockReturnValue(false),
      getProjectRoot: vi.fn().mockReturnValue('/test/project/root'),
      storage: {
        getProjectTempDir: vi.fn().mockReturnValue('/test/temp'),
      },
      getContentGenerator: vi.fn().mockReturnValue(mockContentGenerator),
      getBaseLlmClient: vi.fn().mockReturnValue({
        generateJson: vi.fn().mockResolvedValue({
          next_speaker: 'user',
          reasoning: 'test',
        }),
      }),
    } as unknown as Config;

    client = new GeminiClient(mockConfig);
    await client.initialize();
    vi.mocked(mockConfig.getGeminiClient).mockReturnValue(client);
  });

  afterEach(() => {
    vi.restoreAllMocks();
  });

  describe('generateJson', () => {
    it('should call generateContent with the correct parameters', async () => {
      const contents = [{ role: 'user', parts: [{ text: 'hello' }] }];
      const schema = { type: 'string' };
      const abortSignal = new AbortController().signal;

      vi.mocked(mockContentGenerator.countTokens).mockResolvedValue({
        totalTokens: 1,
      });

      await client.generateJson(
        contents,
        schema,
        abortSignal,
        DEFAULT_GEMINI_FLASH_MODEL,
      );

      expect(mockContentGenerator.generateContent).toHaveBeenCalledWith(
        {
          model: DEFAULT_GEMINI_FLASH_MODEL,
          config: {
            abortSignal,
            systemInstruction: getCoreSystemPrompt(''),
            temperature: 0,
            topP: 1,
            responseJsonSchema: schema,
            responseMimeType: 'application/json',
          },
          contents,
        },
        'test-session-id',
      );
    });

    it('should allow overriding model and config', async () => {
      const contents: Content[] = [
        { role: 'user', parts: [{ text: 'hello' }] },
      ];
      const schema = { type: 'string' };
      const abortSignal = new AbortController().signal;
      const customModel = 'custom-json-model';
      const customConfig = { temperature: 0.9, topK: 20 };

      vi.mocked(mockContentGenerator.countTokens).mockResolvedValue({
        totalTokens: 1,
      });

      await client.generateJson(
        contents,
        schema,
        abortSignal,
        customModel,
        customConfig,
      );

      expect(mockContentGenerator.generateContent).toHaveBeenCalledWith(
        {
          model: customModel,
          config: {
            abortSignal,
            systemInstruction: getCoreSystemPrompt(''),
            temperature: 0.9,
            topP: 1, // from default
            topK: 20,
            responseJsonSchema: schema,
            responseMimeType: 'application/json',
          },
          contents,
        },
        'test-session-id',
      );
    });

    it('should use the Flash model when fallback mode is active', async () => {
      const contents = [{ role: 'user', parts: [{ text: 'hello' }] }];
      const schema = { type: 'string' };
      const abortSignal = new AbortController().signal;
      const requestedModel = 'gemini-2.5-pro'; // A non-flash model

      // Mock config to be in fallback mode
      // We access the mock via the client instance which holds the mocked config
      vi.spyOn(client['config'], 'isInFallbackMode').mockReturnValue(true);

      await client.generateJson(contents, schema, abortSignal, requestedModel);

      // Assert that the Flash model was used, not the requested model
      expect(mockContentGenerator.generateContent).toHaveBeenCalledWith(
        expect.objectContaining({
          model: DEFAULT_GEMINI_FLASH_MODEL,
        }),
        'test-session-id',
      );
    });
  });

  describe('addHistory', () => {
    it('should call chat.addHistory with the provided content', async () => {
      const mockChat = {
        addHistory: vi.fn(),
      } as unknown as GeminiChat;
      client['chat'] = mockChat;

      const newContent = {
        role: 'user',
        parts: [{ text: 'New history item' }],
      };
      await client.addHistory(newContent);

      expect(mockChat.addHistory).toHaveBeenCalledWith(newContent);
    });
  });

  describe('resetChat', () => {
    it('should create a new chat session, clearing the old history', async () => {
      // 1. Get the initial chat instance and add some history.
      const initialChat = client.getChat();
      const initialHistory = await client.getHistory();
      await client.addHistory({
        role: 'user',
        parts: [{ text: 'some old message' }],
      });
      const historyWithOldMessage = await client.getHistory();
      expect(historyWithOldMessage.length).toBeGreaterThan(
        initialHistory.length,
      );

      // 2. Call resetChat.
      await client.resetChat();

      // 3. Get the new chat instance and its history.
      const newChat = client.getChat();
      const newHistory = await client.getHistory();

      // 4. Assert that the chat instance is new and the history is reset.
      expect(newChat).not.toBe(initialChat);
      expect(newHistory.length).toBe(initialHistory.length);
      expect(JSON.stringify(newHistory)).not.toContain('some old message');
    });
  });

  describe('tryCompressChat', () => {
    const mockGetHistory = vi.fn();

    beforeEach(() => {
      vi.mock('./tokenLimits', () => ({
        tokenLimit: vi.fn(),
      }));

      client['chat'] = {
        getHistory: mockGetHistory,
        addHistory: vi.fn(),
        setHistory: vi.fn(),
      } as unknown as GeminiChat;
    });

    function setup({
      chatHistory = [
        { role: 'user', parts: [{ text: 'Long conversation' }] },
        { role: 'model', parts: [{ text: 'Long response' }] },
      ] as Content[],
    } = {}) {
      const mockChat: Partial<GeminiChat> = {
        getHistory: vi.fn().mockReturnValue(chatHistory),
        setHistory: vi.fn(),
      };
      vi.mocked(mockContentGenerator.countTokens)
        .mockResolvedValueOnce({ totalTokens: 1000 })
        .mockResolvedValueOnce({ totalTokens: 5000 });

      client['chat'] = mockChat as GeminiChat;
      client['startChat'] = vi.fn().mockResolvedValue({ ...mockChat });

      return { client, mockChat };
    }

    describe('when compression inflates the token count', () => {
      it('allows compression to be forced/manual after a failure', async () => {
        const { client } = setup();

        vi.mocked(mockContentGenerator.countTokens).mockResolvedValue({
          totalTokens: 1000,
        });
        await client.tryCompressChat('prompt-id-4', false, [
          { text: 'request' },
        ]); // Fails
        const result = await client.tryCompressChat('prompt-id-4', true, [
          { text: 'request' },
        ]);

        expect(result).toEqual({
          compressionStatus: CompressionStatus.COMPRESSED,
          newTokenCount: 1000,
          originalTokenCount: 1000,
        });
      });

      it('yields the result even if the compression inflated the tokens', async () => {
        const { client } = setup();
        vi.mocked(mockContentGenerator.countTokens).mockResolvedValue({
          totalTokens: 1000,
        });
        const result = await client.tryCompressChat('prompt-id-4', false, [
          { text: 'request' },
        ]);

        expect(result).toEqual({
          compressionStatus:
            CompressionStatus.COMPRESSION_FAILED_INFLATED_TOKEN_COUNT,
          newTokenCount: 5000,
          originalTokenCount: 1000,
        });
      });

      it('does not manipulate the source chat', async () => {
        const { client, mockChat } = setup();
        await client.tryCompressChat('prompt-id-4', false, [
          { text: 'request' },
        ]);

        expect(client['chat']).toBe(mockChat); // a new chat session was not created
      });

      it('restores the history back to the original', async () => {
        vi.mocked(tokenLimit).mockReturnValue(1000);
        vi.mocked(mockContentGenerator.countTokens).mockResolvedValue({
          totalTokens: 999,
        });

        const originalHistory: Content[] = [
          { role: 'user', parts: [{ text: 'what is your wisdom?' }] },
          { role: 'model', parts: [{ text: 'some wisdom' }] },
          { role: 'user', parts: [{ text: 'ahh that is a good a wisdom' }] },
        ];

        const { client } = setup({
          chatHistory: originalHistory,
        });
        const { compressionStatus } = await client.tryCompressChat(
          'prompt-id-4',
          false,
          [{ text: 'what is your wisdom?' }],
        );

        expect(compressionStatus).toBe(
          CompressionStatus.COMPRESSION_FAILED_INFLATED_TOKEN_COUNT,
        );
        expect(client['chat']?.setHistory).toHaveBeenCalledWith(
          originalHistory,
        );
      });

      it('will not attempt to compress context after a failure', async () => {
        const { client } = setup();
        await client.tryCompressChat('prompt-id-4', false, [
          { text: 'request' },
        ]);

        const result = await client.tryCompressChat('prompt-id-5', false, [
          { text: 'request' },
        ]);

        // it counts tokens for {original, compressed} and then never again
        expect(mockContentGenerator.countTokens).toHaveBeenCalledTimes(2);
        expect(result).toEqual({
          compressionStatus: CompressionStatus.NOOP,
          newTokenCount: 0,
          originalTokenCount: 0,
        });
      });
    });

    it('should not trigger summarization if token count is below threshold', async () => {
      const MOCKED_TOKEN_LIMIT = 1000;
      vi.mocked(tokenLimit).mockReturnValue(MOCKED_TOKEN_LIMIT);
      mockGetHistory.mockResolvedValue([
        { role: 'user', parts: [{ text: '...history...' }] },
      ]);
      vi.mocked(mockContentGenerator.countTokens).mockResolvedValue({
        totalTokens: MOCKED_TOKEN_LIMIT * 0.699, // TOKEN_THRESHOLD_FOR_SUMMARIZATION = 0.7
      });

      const initialChat = client.getChat();
      const result = await client.tryCompressChat('prompt-id-2', false, [
        { text: '...history...' },
      ]);
      const newChat = client.getChat();

      expect(tokenLimit).toHaveBeenCalled();
      expect(result).toEqual({
        compressionStatus: CompressionStatus.NOOP,
        newTokenCount: 699,
        originalTokenCount: 699,
      });
      expect(newChat).toBe(initialChat);
    });

    it('logs a telemetry event when compressing', async () => {
      vi.spyOn(ClearcutLogger.prototype, 'logChatCompressionEvent');

      const MOCKED_TOKEN_LIMIT = 1000;
      const MOCKED_CONTEXT_PERCENTAGE_THRESHOLD = 0.5;
      vi.mocked(tokenLimit).mockReturnValue(MOCKED_TOKEN_LIMIT);
      vi.spyOn(client['config'], 'getChatCompression').mockReturnValue({
        contextPercentageThreshold: MOCKED_CONTEXT_PERCENTAGE_THRESHOLD,
      });
      mockGetHistory.mockResolvedValue([
        { role: 'user', parts: [{ text: '...history...' }] },
      ]);

      const originalTokenCount =
        MOCKED_TOKEN_LIMIT * MOCKED_CONTEXT_PERCENTAGE_THRESHOLD;
      const newTokenCount = 100;

      vi.mocked(mockContentGenerator.countTokens)
        .mockResolvedValueOnce({ totalTokens: originalTokenCount }) // First call for the check
        .mockResolvedValueOnce({ totalTokens: newTokenCount }); // Second call for the new history

      // Mock the summary response from the chat
      mockGenerateContentFn.mockResolvedValue({
        candidates: [
          {
            content: {
              role: 'model',
              parts: [{ text: 'This is a summary.' }],
            },
          },
        ],
      } as unknown as GenerateContentResponse);

      await client.tryCompressChat('prompt-id-3', false, [
        { text: '...history...' },
      ]);

      expect(
        ClearcutLogger.prototype.logChatCompressionEvent,
      ).toHaveBeenCalledWith(
        expect.objectContaining({
          tokens_before: originalTokenCount,
          tokens_after: newTokenCount,
        }),
      );
    });

    it('should trigger summarization if token count is at threshold with contextPercentageThreshold setting', async () => {
      const MOCKED_TOKEN_LIMIT = 1000;
      const MOCKED_CONTEXT_PERCENTAGE_THRESHOLD = 0.5;
      vi.mocked(tokenLimit).mockReturnValue(MOCKED_TOKEN_LIMIT);
      vi.spyOn(client['config'], 'getChatCompression').mockReturnValue({
        contextPercentageThreshold: MOCKED_CONTEXT_PERCENTAGE_THRESHOLD,
      });
      mockGetHistory.mockResolvedValue([
        { role: 'user', parts: [{ text: '...history...' }] },
      ]);

      const originalTokenCount =
        MOCKED_TOKEN_LIMIT * MOCKED_CONTEXT_PERCENTAGE_THRESHOLD;
      const newTokenCount = 100;

      vi.mocked(mockContentGenerator.countTokens)
        .mockResolvedValueOnce({ totalTokens: originalTokenCount }) // First call for the check
        .mockResolvedValueOnce({ totalTokens: newTokenCount }); // Second call for the new history

      // Mock the summary response from the chat
      mockGenerateContentFn.mockResolvedValue({
        candidates: [
          {
            content: {
              role: 'model',
              parts: [{ text: 'This is a summary.' }],
            },
          },
        ],
      } as unknown as GenerateContentResponse);

      const initialChat = client.getChat();
      const result = await client.tryCompressChat('prompt-id-3', false, [
        { text: '...history...' },
      ]);
      const newChat = client.getChat();

      expect(tokenLimit).toHaveBeenCalled();
      expect(mockGenerateContentFn).toHaveBeenCalled();

      // Assert that summarization happened and returned the correct stats
      expect(result).toEqual({
        compressionStatus: CompressionStatus.COMPRESSED,
        originalTokenCount,
        newTokenCount,
      });

      // Assert that the chat was reset
      expect(newChat).not.toBe(initialChat);
    });

    it('should not compress across a function call response', async () => {
      const MOCKED_TOKEN_LIMIT = 1000;
      vi.mocked(tokenLimit).mockReturnValue(MOCKED_TOKEN_LIMIT);
      mockGetHistory.mockResolvedValue([
        { role: 'user', parts: [{ text: '...history 1...' }] },
        { role: 'model', parts: [{ text: '...history 2...' }] },
        { role: 'user', parts: [{ text: '...history 3...' }] },
        { role: 'model', parts: [{ text: '...history 4...' }] },
        { role: 'user', parts: [{ text: '...history 5...' }] },
        { role: 'model', parts: [{ text: '...history 6...' }] },
        { role: 'user', parts: [{ text: '...history 7...' }] },
        { role: 'model', parts: [{ text: '...history 8...' }] },
        // Normally we would break here, but we have a function response.
        {
          role: 'user',
          parts: [{ functionResponse: { name: '...history 8...' } }],
        },
        { role: 'model', parts: [{ text: '...history 10...' }] },
        // Instead we will break here.
        { role: 'user', parts: [{ text: '...history 10...' }] },
      ]);

      const originalTokenCount = 1000 * 0.7;
      const newTokenCount = 100;

      vi.mocked(mockContentGenerator.countTokens)
        .mockResolvedValueOnce({ totalTokens: originalTokenCount }) // First call for the check
        .mockResolvedValueOnce({ totalTokens: newTokenCount }); // Second call for the new history

      // Mock the summary response from the chat
      mockGenerateContentFn.mockResolvedValue({
        candidates: [
          {
            content: {
              role: 'model',
              parts: [{ text: 'This is a summary.' }],
            },
          },
        ],
      } as unknown as GenerateContentResponse);

      const initialChat = client.getChat();
      const result = await client.tryCompressChat('prompt-id-3', false, [
        { text: '...history...' },
      ]);
      const newChat = client.getChat();

      expect(tokenLimit).toHaveBeenCalled();
      expect(mockGenerateContentFn).toHaveBeenCalled();

      // Assert that summarization happened and returned the correct stats
      expect(result).toEqual({
        compressionStatus: CompressionStatus.COMPRESSED,
        originalTokenCount,
        newTokenCount,
      });
      // Assert that the chat was reset
      expect(newChat).not.toBe(initialChat);

      // 1. standard start context message
      // 2. standard canned user start message
      // 3. compressed summary message
      // 4. standard canned user summary message
      // 5. The last user message (not the last 3 because that would start with a function response)
<<<<<<< HEAD
      await expect(newChat.getHistory()).resolves.toHaveLength(5);
=======
      expect(newChat.getHistory().length).toEqual(6);
>>>>>>> 2e12a671
    });

    it('should always trigger summarization when force is true, regardless of token count', async () => {
      mockGetHistory.mockResolvedValue([
        { role: 'user', parts: [{ text: '...history...' }] },
      ]);

      const originalTokenCount = 10; // Well below threshold
      const newTokenCount = 5;

      vi.mocked(mockContentGenerator.countTokens)
        .mockResolvedValueOnce({ totalTokens: originalTokenCount })
        .mockResolvedValueOnce({ totalTokens: newTokenCount });

      // Mock the summary response from the chat
      mockGenerateContentFn.mockResolvedValue({
        candidates: [
          {
            content: {
              role: 'model',
              parts: [{ text: 'This is a summary.' }],
            },
          },
        ],
      } as unknown as GenerateContentResponse);

      const initialChat = client.getChat();
      const result = await client.tryCompressChat('prompt-id-1', false, [
        { text: '...history...' },
      ]); // force = true
      const newChat = client.getChat();

      expect(mockGenerateContentFn).toHaveBeenCalled();

      expect(result).toEqual({
        compressionStatus: CompressionStatus.COMPRESSED,
        originalTokenCount,
        newTokenCount,
      });

      // Assert that the chat was reset
      expect(newChat).not.toBe(initialChat);
    });

    it('should use current model from config for token counting after sendMessage', async () => {
      const initialModel = mockConfig.getModel();

      // mock the model has been changed between calls of `countTokens`
      const firstCurrentModel = initialModel + '-changed-1';
      const secondCurrentModel = initialModel + '-changed-2';
      vi.mocked(mockConfig.getModel)
        .mockReturnValueOnce(firstCurrentModel)
        .mockReturnValueOnce(secondCurrentModel);

      vi.mocked(mockContentGenerator.countTokens)
        .mockResolvedValueOnce({ totalTokens: 100000 })
        .mockResolvedValueOnce({ totalTokens: 5000 });

      const mockSendMessage = vi.fn().mockResolvedValue({ text: 'Summary' });

      const mockChatHistory = [
        { role: 'user', parts: [{ text: 'Long conversation' }] },
        { role: 'model', parts: [{ text: 'Long response' }] },
      ];

      const mockChat = {
        getHistory: vi.fn().mockImplementation(() => [...mockChatHistory]),
        setHistory: vi.fn(),
        sendMessage: mockSendMessage,
      } as unknown as GeminiChat;

      client['chat'] = mockChat;
      client['startChat'] = vi.fn().mockResolvedValue(mockChat);

      const request = [{ text: 'Long conversation' }];
      const result = await client.tryCompressChat(
        'prompt-id-4',
        false,
        request,
      );

      expect(mockContentGenerator.countTokens).toHaveBeenCalledTimes(2);
      expect(mockContentGenerator.countTokens).toHaveBeenNthCalledWith(1, {
        model: firstCurrentModel,
        contents: [...mockChatHistory, createUserContent(request)],
      });
      expect(mockContentGenerator.countTokens).toHaveBeenNthCalledWith(2, {
        model: secondCurrentModel,
        contents: expect.any(Array),
      });

      expect(result).toEqual({
        compressionStatus: CompressionStatus.COMPRESSED,
        originalTokenCount: 100000,
        newTokenCount: 5000,
      });
    });
  });

  describe('sendMessageStream', () => {
    it('emits a compression event when the context was automatically compressed', async () => {
      // Arrange
      mockTurnRunFn.mockReturnValue(
        (async function* () {
          yield { type: 'content', value: 'Hello' };
        })(),
      );

      const compressionInfo: ChatCompressionInfo = {
        compressionStatus: CompressionStatus.COMPRESSED,
        originalTokenCount: 1000,
        newTokenCount: 500,
      };

      vi.spyOn(client, 'tryCompressChat').mockResolvedValueOnce(
        compressionInfo,
      );

      // Act
      const stream = client.sendMessageStream(
        [{ text: 'Hi' }],
        new AbortController().signal,
        'prompt-id-1',
      );

      const events = await fromAsync(stream);

      // Assert
      expect(events).toContainEqual({
        type: GeminiEventType.ChatCompressed,
        value: compressionInfo,
      });
    });

    it.each([
      {
        compressionStatus:
          CompressionStatus.COMPRESSION_FAILED_INFLATED_TOKEN_COUNT,
      },
      { compressionStatus: CompressionStatus.NOOP },
      {
        compressionStatus:
          CompressionStatus.COMPRESSION_FAILED_TOKEN_COUNT_ERROR,
      },
    ])(
      'does not emit a compression event when the status is $compressionStatus',
      async ({ compressionStatus }) => {
        // Arrange
        const mockStream = (async function* () {
          yield { type: 'content', value: 'Hello' };
        })();
        mockTurnRunFn.mockReturnValue(mockStream);

        const compressionInfo: ChatCompressionInfo = {
          compressionStatus,
          originalTokenCount: 1000,
          newTokenCount: 500,
        };

        vi.spyOn(client, 'tryCompressChat').mockResolvedValueOnce(
          compressionInfo,
        );

        // Act
        const stream = client.sendMessageStream(
          [{ text: 'Hi' }],
          new AbortController().signal,
          'prompt-id-1',
        );

        const events = await fromAsync(stream);

        // Assert
        expect(events).not.toContainEqual({
          type: GeminiEventType.ChatCompressed,
          value: expect.anything(),
        });
      },
    );

    it('should include editor context when ideMode is enabled', async () => {
      // Arrange
      vi.mocked(ideContextStore.get).mockReturnValue({
        workspaceState: {
          openFiles: [
            {
              path: '/path/to/active/file.ts',
              timestamp: Date.now(),
              isActive: true,
              selectedText: 'hello',
              cursor: { line: 5, character: 10 },
            },
            {
              path: '/path/to/recent/file1.ts',
              timestamp: Date.now(),
            },
            {
              path: '/path/to/recent/file2.ts',
              timestamp: Date.now(),
            },
          ],
        },
      });

      vi.mocked(mockConfig.getIdeMode).mockReturnValue(true);

      vi.spyOn(client, 'tryCompressChat').mockResolvedValue({
        originalTokenCount: 0,
        newTokenCount: 0,
        compressionStatus: CompressionStatus.COMPRESSED,
      });

      mockTurnRunFn.mockReturnValue(
        (async function* () {
          yield { type: 'content', value: 'Hello' };
        })(),
      );

      const mockChat = {
        addHistory: vi.fn(),
        getHistory: vi.fn().mockResolvedValue([]),
      } as unknown as GeminiChat;
      client['chat'] = mockChat;

      const initialRequest: Part[] = [{ text: 'Hi' }];

      // Act
      const stream = client.sendMessageStream(
        initialRequest,
        new AbortController().signal,
        'prompt-id-ide',
      );
      for await (const _ of stream) {
        // consume stream
      }

      // Assert
      expect(ideContextStore.get).toHaveBeenCalled();
      const expectedContext = `
Here is the user's editor context as a JSON object. This is for your information only.
\`\`\`json
${JSON.stringify(
  {
    activeFile: {
      path: '/path/to/active/file.ts',
      cursor: {
        line: 5,
        character: 10,
      },
      selectedText: 'hello',
    },
    otherOpenFiles: ['/path/to/recent/file1.ts', '/path/to/recent/file2.ts'],
  },
  null,
  2,
)}
\`\`\`
      `.trim();
      const expectedRequest = [{ text: expectedContext }];
      expect(mockChat.addHistory).toHaveBeenCalledWith({
        role: 'user',
        parts: expectedRequest,
      });
    });

    it('should not add context if ideMode is enabled but no open files', async () => {
      // Arrange
      vi.mocked(ideContextStore.get).mockReturnValue({
        workspaceState: {
          openFiles: [],
        },
      });

      vi.spyOn(client['config'], 'getIdeMode').mockReturnValue(true);

      const mockStream = (async function* () {
        yield { type: 'content', value: 'Hello' };
      })();
      mockTurnRunFn.mockReturnValue(mockStream);

      const mockChat: Partial<GeminiChat> = {
        addHistory: vi.fn(),
        getHistory: vi.fn().mockResolvedValue([]),
      };
      client['chat'] = mockChat as GeminiChat;

      const initialRequest = [{ text: 'Hi' }];

      // Act
      const stream = client.sendMessageStream(
        initialRequest,
        new AbortController().signal,
        'prompt-id-ide',
      );
      for await (const _ of stream) {
        // consume stream
      }

      // Assert
      expect(ideContextStore.get).toHaveBeenCalled();
      // The `turn.run` method is now called with the model name as the first
      // argument. We use `expect.any(String)` because this test is
      // concerned with the IDE context logic, not the model routing,
      // which is tested in its own dedicated suite.
      expect(mockTurnRunFn).toHaveBeenCalledWith(
        expect.any(String),
        initialRequest,
        expect.any(Object),
      );
    });

    it('should add context if ideMode is enabled and there is one active file', async () => {
      // Arrange
      vi.mocked(ideContextStore.get).mockReturnValue({
        workspaceState: {
          openFiles: [
            {
              path: '/path/to/active/file.ts',
              timestamp: Date.now(),
              isActive: true,
              selectedText: 'hello',
              cursor: { line: 5, character: 10 },
            },
          ],
        },
      });

      vi.spyOn(client['config'], 'getIdeMode').mockReturnValue(true);

      vi.spyOn(client, 'tryCompressChat').mockResolvedValue({
        originalTokenCount: 0,
        newTokenCount: 0,
        compressionStatus: CompressionStatus.COMPRESSED,
      });

      const mockStream = (async function* () {
        yield { type: 'content', value: 'Hello' };
      })();
      mockTurnRunFn.mockReturnValue(mockStream);

      const mockChat: Partial<GeminiChat> = {
        addHistory: vi.fn(),
        getHistory: vi.fn().mockResolvedValue([]),
      };
      client['chat'] = mockChat as GeminiChat;

      const initialRequest = [{ text: 'Hi' }];

      // Act
      const stream = client.sendMessageStream(
        initialRequest,
        new AbortController().signal,
        'prompt-id-ide',
      );
      for await (const _ of stream) {
        // consume stream
      }

      // Assert
      expect(ideContextStore.get).toHaveBeenCalled();
      const expectedContext = `
Here is the user's editor context as a JSON object. This is for your information only.
\`\`\`json
${JSON.stringify(
  {
    activeFile: {
      path: '/path/to/active/file.ts',
      cursor: {
        line: 5,
        character: 10,
      },
      selectedText: 'hello',
    },
  },
  null,
  2,
)}
\`\`\`
      `.trim();
      const expectedRequest = [{ text: expectedContext }];
      expect(mockChat.addHistory).toHaveBeenCalledWith({
        role: 'user',
        parts: expectedRequest,
      });
    });

    it('should add context if ideMode is enabled and there are open files but no active file', async () => {
      // Arrange
      vi.mocked(ideContextStore.get).mockReturnValue({
        workspaceState: {
          openFiles: [
            {
              path: '/path/to/recent/file1.ts',
              timestamp: Date.now(),
            },
            {
              path: '/path/to/recent/file2.ts',
              timestamp: Date.now(),
            },
          ],
        },
      });

      vi.spyOn(client['config'], 'getIdeMode').mockReturnValue(true);

      vi.spyOn(client, 'tryCompressChat').mockResolvedValue({
        originalTokenCount: 0,
        newTokenCount: 0,
        compressionStatus: CompressionStatus.COMPRESSED,
      });

      const mockStream = (async function* () {
        yield { type: 'content', value: 'Hello' };
      })();
      mockTurnRunFn.mockReturnValue(mockStream);

      const mockChat: Partial<GeminiChat> = {
        addHistory: vi.fn(),
        getHistory: vi.fn().mockResolvedValue([]),
      };
      client['chat'] = mockChat as GeminiChat;

      const initialRequest = [{ text: 'Hi' }];

      // Act
      const stream = client.sendMessageStream(
        initialRequest,
        new AbortController().signal,
        'prompt-id-ide',
      );
      for await (const _ of stream) {
        // consume stream
      }

      // Assert
      expect(ideContextStore.get).toHaveBeenCalled();
      const expectedContext = `
Here is the user's editor context as a JSON object. This is for your information only.
\`\`\`json
${JSON.stringify(
  {
    otherOpenFiles: ['/path/to/recent/file1.ts', '/path/to/recent/file2.ts'],
  },
  null,
  2,
)}
\`\`\`
      `.trim();
      const expectedRequest = [{ text: expectedContext }];
      expect(mockChat.addHistory).toHaveBeenCalledWith({
        role: 'user',
        parts: expectedRequest,
      });
    });

    it('should return the turn instance after the stream is complete', async () => {
      // Arrange
      const mockStream = (async function* () {
        yield { type: 'content', value: 'Hello' };
      })();
      mockTurnRunFn.mockReturnValue(mockStream);

      const mockChat: Partial<GeminiChat> = {
        addHistory: vi.fn(),
        getHistory: vi.fn().mockResolvedValue([]),
      };
      client['chat'] = mockChat as GeminiChat;

      // Act
      const stream = client.sendMessageStream(
        [{ text: 'Hi' }],
        new AbortController().signal,
        'prompt-id-1',
      );

      // Consume the stream manually to get the final return value.
      let finalResult: Turn | undefined;
      while (true) {
        const result = await stream.next();
        if (result.done) {
          finalResult = result.value;
          break;
        }
      }

      // Assert
      expect(finalResult).toBeInstanceOf(Turn);
    });

    it('should stop infinite loop after MAX_TURNS when nextSpeaker always returns model', async () => {
      // Get the mocked checkNextSpeaker function and configure it to trigger infinite loop
      const { checkNextSpeaker } = await import(
        '../utils/nextSpeakerChecker.js'
      );
      const mockCheckNextSpeaker = vi.mocked(checkNextSpeaker);
      mockCheckNextSpeaker.mockResolvedValue({
        next_speaker: 'model',
        reasoning: 'Test case - always continue',
      });

      // Mock Turn to have no pending tool calls (which would allow nextSpeaker check)
      const mockStream = (async function* () {
        yield { type: 'content', value: 'Continue...' };
      })();
      mockTurnRunFn.mockReturnValue(mockStream);

      const mockChat: Partial<GeminiChat> = {
        addHistory: vi.fn(),
        getHistory: vi.fn().mockResolvedValue([]),
      };
      client['chat'] = mockChat as GeminiChat;

      // Use a signal that never gets aborted
      const abortController = new AbortController();
      const signal = abortController.signal;

      // Act - Start the stream that should loop
      const stream = client.sendMessageStream(
        [{ text: 'Start conversation' }],
        signal,
        'prompt-id-2',
      );

      // Count how many stream events we get
      let eventCount = 0;
      let finalResult: Turn | undefined;

      // Consume the stream and count iterations
      while (true) {
        const result = await stream.next();
        if (result.done) {
          finalResult = result.value;
          break;
        }
        eventCount++;

        // Safety check to prevent actual infinite loop in test
        if (eventCount > 200) {
          abortController.abort();
          throw new Error(
            'Test exceeded expected event limit - possible actual infinite loop',
          );
        }
      }

      // Assert
      expect(finalResult).toBeInstanceOf(Turn);

      // Debug: Check how many times checkNextSpeaker was called
      const callCount = mockCheckNextSpeaker.mock.calls.length;

      // If infinite loop protection is working, checkNextSpeaker should be called many times
      // but stop at MAX_TURNS (100). Since each recursive call should trigger checkNextSpeaker,
      // we expect it to be called multiple times before hitting the limit
      expect(mockCheckNextSpeaker).toHaveBeenCalled();

      // The test should demonstrate that the infinite loop protection works:
      // - If checkNextSpeaker is called many times (close to MAX_TURNS), it shows the loop was happening
      // - If it's only called once, the recursive behavior might not be triggered
      if (callCount === 0) {
        throw new Error(
          'checkNextSpeaker was never called - the recursive condition was not met',
        );
      } else if (callCount === 1) {
        // This might be expected behavior if the turn has pending tool calls or other conditions prevent recursion
        console.log(
          'checkNextSpeaker called only once - no infinite loop occurred',
        );
      } else {
        console.log(
          `checkNextSpeaker called ${callCount} times - infinite loop protection worked`,
        );
        // If called multiple times, we expect it to be stopped before MAX_TURNS
        expect(callCount).toBeLessThanOrEqual(100); // Should not exceed MAX_TURNS
      }

      // The stream should produce events and eventually terminate
      expect(eventCount).toBeGreaterThanOrEqual(1);
      expect(eventCount).toBeLessThan(200); // Should not exceed our safety limit
    });

    it('should yield MaxSessionTurns and stop when session turn limit is reached', async () => {
      // Arrange
      const MAX_SESSION_TURNS = 5;
      vi.spyOn(client['config'], 'getMaxSessionTurns').mockReturnValue(
        MAX_SESSION_TURNS,
      );

      const mockStream = (async function* () {
        yield { type: 'content', value: 'Hello' };
      })();
      mockTurnRunFn.mockReturnValue(mockStream);

      const mockChat: Partial<GeminiChat> = {
        addHistory: vi.fn(),
        getHistory: vi.fn().mockResolvedValue([]),
      };
      client['chat'] = mockChat as GeminiChat;

      // Act & Assert
      // Run up to the limit
      for (let i = 0; i < MAX_SESSION_TURNS; i++) {
        const stream = client.sendMessageStream(
          [{ text: 'Hi' }],
          new AbortController().signal,
          'prompt-id-4',
        );
        // consume stream
        for await (const _event of stream) {
          // do nothing
        }
      }

      // This call should exceed the limit
      const stream = client.sendMessageStream(
        [{ text: 'Hi' }],
        new AbortController().signal,
        'prompt-id-5',
      );

      const events = [];
      for await (const event of stream) {
        events.push(event);
      }

      expect(events).toEqual([{ type: GeminiEventType.MaxSessionTurns }]);
      expect(mockTurnRunFn).toHaveBeenCalledTimes(MAX_SESSION_TURNS);
    });

    it('should respect MAX_TURNS limit even when turns parameter is set to a large value', async () => {
      // This test verifies that the infinite loop protection works even when
      // someone tries to bypass it by calling with a very large turns value

      // Get the mocked checkNextSpeaker function and configure it to trigger infinite loop
      const { checkNextSpeaker } = await import(
        '../utils/nextSpeakerChecker.js'
      );
      const mockCheckNextSpeaker = vi.mocked(checkNextSpeaker);
      mockCheckNextSpeaker.mockResolvedValue({
        next_speaker: 'model',
        reasoning: 'Test case - always continue',
      });

      // Mock Turn to have no pending tool calls (which would allow nextSpeaker check)
      const mockStream = (async function* () {
        yield { type: 'content', value: 'Continue...' };
      })();
      mockTurnRunFn.mockReturnValue(mockStream);

      const mockChat: Partial<GeminiChat> = {
        addHistory: vi.fn(),
        getHistory: vi.fn().mockResolvedValue([]),
      };
      client['chat'] = mockChat as GeminiChat;

      // Use a signal that never gets aborted
      const abortController = new AbortController();
      const signal = abortController.signal;

      // Act - Start the stream with an extremely high turns value
      // This simulates a case where the turns protection is bypassed
      const stream = client.sendMessageStream(
        [{ text: 'Start conversation' }],
        signal,
        'prompt-id-3',
        Number.MAX_SAFE_INTEGER, // Bypass the MAX_TURNS protection
      );

      // Count how many stream events we get
      let eventCount = 0;
      const maxTestIterations = 1000; // Higher limit to show the loop continues

      // Consume the stream and count iterations
      try {
        while (true) {
          const result = await stream.next();
          if (result.done) {
            break;
          }
          eventCount++;

          // This test should hit this limit, demonstrating the infinite loop
          if (eventCount > maxTestIterations) {
            abortController.abort();
            // This is the expected behavior - we hit the infinite loop
            break;
          }
        }
      } catch (error) {
        // If the test framework times out, that also demonstrates the infinite loop
        console.error('Test timed out or errored:', error);
      }

      // Assert that the fix works - the loop should stop at MAX_TURNS
      const callCount = mockCheckNextSpeaker.mock.calls.length;

      // With the fix: even when turns is set to a very high value,
      // the loop should stop at MAX_TURNS (100)
      expect(callCount).toBeLessThanOrEqual(100); // Should not exceed MAX_TURNS
      expect(eventCount).toBeLessThanOrEqual(200); // Should have reasonable number of events

      console.log(
        `Infinite loop protection working: checkNextSpeaker called ${callCount} times, ` +
          `${eventCount} events generated (properly bounded by MAX_TURNS)`,
      );
    });

    describe('Model Routing', () => {
      let mockRouterService: { route: Mock };

      beforeEach(() => {
        mockRouterService = {
          route: vi
            .fn()
            .mockResolvedValue({ model: 'routed-model', reason: 'test' }),
        };
        vi.mocked(mockConfig.getModelRouterService).mockReturnValue(
          mockRouterService as unknown as ModelRouterService,
        );

        mockTurnRunFn.mockReturnValue(
          (async function* () {
            yield { type: 'content', value: 'Hello' };
          })(),
        );
      });

      it('should use the model router service to select a model on the first turn', async () => {
        const stream = client.sendMessageStream(
          [{ text: 'Hi' }],
          new AbortController().signal,
          'prompt-1',
        );
        await fromAsync(stream); // consume stream

        expect(mockConfig.getModelRouterService).toHaveBeenCalled();
        expect(mockRouterService.route).toHaveBeenCalled();
        expect(mockTurnRunFn).toHaveBeenCalledWith(
          'routed-model', // The model from the router
          [{ text: 'Hi' }],
          expect.any(Object),
        );
      });

      it('should use the same model for subsequent turns in the same prompt (stickiness)', async () => {
        // First turn
        let stream = client.sendMessageStream(
          [{ text: 'Hi' }],
          new AbortController().signal,
          'prompt-1',
        );
        await fromAsync(stream);

        expect(mockRouterService.route).toHaveBeenCalledTimes(1);
        expect(mockTurnRunFn).toHaveBeenCalledWith(
          'routed-model',
          [{ text: 'Hi' }],
          expect.any(Object),
        );

        // Second turn
        stream = client.sendMessageStream(
          [{ text: 'Continue' }],
          new AbortController().signal,
          'prompt-1',
        );
        await fromAsync(stream);

        // Router should not be called again
        expect(mockRouterService.route).toHaveBeenCalledTimes(1);
        // Should stick to the first model
        expect(mockTurnRunFn).toHaveBeenCalledWith(
          'routed-model',
          [{ text: 'Continue' }],
          expect.any(Object),
        );
      });

      it('should reset the sticky model and re-route when the prompt_id changes', async () => {
        // First prompt
        let stream = client.sendMessageStream(
          [{ text: 'Hi' }],
          new AbortController().signal,
          'prompt-1',
        );
        await fromAsync(stream);

        expect(mockRouterService.route).toHaveBeenCalledTimes(1);
        expect(mockTurnRunFn).toHaveBeenCalledWith(
          'routed-model',
          [{ text: 'Hi' }],
          expect.any(Object),
        );

        // New prompt
        mockRouterService.route.mockResolvedValue({
          model: 'new-routed-model',
          reason: 'test',
        });
        stream = client.sendMessageStream(
          [{ text: 'A new topic' }],
          new AbortController().signal,
          'prompt-2',
        );
        await fromAsync(stream);

        // Router should be called again for the new prompt
        expect(mockRouterService.route).toHaveBeenCalledTimes(2);
        // Should use the newly routed model
        expect(mockTurnRunFn).toHaveBeenCalledWith(
          'new-routed-model',
          [{ text: 'A new topic' }],
          expect.any(Object),
        );
      });

      it('should use the fallback model and bypass routing when in fallback mode', async () => {
        vi.mocked(mockConfig.isInFallbackMode).mockReturnValue(true);
        mockRouterService.route.mockResolvedValue({
          model: DEFAULT_GEMINI_FLASH_MODEL,
          reason: 'fallback',
        });

        const stream = client.sendMessageStream(
          [{ text: 'Hi' }],
          new AbortController().signal,
          'prompt-1',
        );
        await fromAsync(stream);

        expect(mockTurnRunFn).toHaveBeenCalledWith(
          DEFAULT_GEMINI_FLASH_MODEL,
          [{ text: 'Hi' }],
          expect.any(Object),
        );
      });

      it('should stick to the fallback model for the entire sequence even if fallback mode ends', async () => {
        // Start the sequence in fallback mode
        vi.mocked(mockConfig.isInFallbackMode).mockReturnValue(true);
        mockRouterService.route.mockResolvedValue({
          model: DEFAULT_GEMINI_FLASH_MODEL,
          reason: 'fallback',
        });
        let stream = client.sendMessageStream(
          [{ text: 'Hi' }],
          new AbortController().signal,
          'prompt-fallback-stickiness',
        );
        await fromAsync(stream);

        // First call should use fallback model
        expect(mockTurnRunFn).toHaveBeenCalledWith(
          DEFAULT_GEMINI_FLASH_MODEL,
          [{ text: 'Hi' }],
          expect.any(Object),
        );

        // End fallback mode
        vi.mocked(mockConfig.isInFallbackMode).mockReturnValue(false);

        // Second call in the same sequence
        stream = client.sendMessageStream(
          [{ text: 'Continue' }],
          new AbortController().signal,
          'prompt-fallback-stickiness',
        );
        await fromAsync(stream);

        // Router should still not be called, and it should stick to the fallback model
        expect(mockTurnRunFn).toHaveBeenCalledTimes(2); // Ensure it was called again
        expect(mockTurnRunFn).toHaveBeenLastCalledWith(
          DEFAULT_GEMINI_FLASH_MODEL, // Still the fallback model
          [{ text: 'Continue' }],
          expect.any(Object),
        );
      });
    });

    describe('Editor context delta', () => {
      const mockStream = (async function* () {
        yield { type: 'content', value: 'Hello' };
      })();

      beforeEach(() => {
        client['forceFullIdeContext'] = false; // Reset before each delta test
        vi.spyOn(client, 'tryCompressChat').mockResolvedValue({
          originalTokenCount: 0,
          newTokenCount: 0,
          compressionStatus: CompressionStatus.COMPRESSED,
        });
        vi.spyOn(client['config'], 'getIdeMode').mockReturnValue(true);
        mockTurnRunFn.mockReturnValue(mockStream);

        const mockChat: Partial<GeminiChat> = {
          addHistory: vi.fn(),
          setHistory: vi.fn(),
          // Assume history is not empty for delta checks
          getHistory: vi
            .fn()
            .mockResolvedValue([
              { role: 'user', parts: [{ text: 'previous message' }] },
            ]),
        };
        client['chat'] = mockChat as GeminiChat;
      });

      const testCases = [
        {
          description: 'sends delta when active file changes',
          previousActiveFile: {
            path: '/path/to/old/file.ts',
            cursor: { line: 5, character: 10 },
            selectedText: 'hello',
          },
          currentActiveFile: {
            path: '/path/to/active/file.ts',
            cursor: { line: 5, character: 10 },
            selectedText: 'hello',
          },
          shouldSendContext: true,
        },
        {
          description: 'sends delta when cursor line changes',
          previousActiveFile: {
            path: '/path/to/active/file.ts',
            cursor: { line: 1, character: 10 },
            selectedText: 'hello',
          },
          currentActiveFile: {
            path: '/path/to/active/file.ts',
            cursor: { line: 5, character: 10 },
            selectedText: 'hello',
          },
          shouldSendContext: true,
        },
        {
          description: 'sends delta when cursor character changes',
          previousActiveFile: {
            path: '/path/to/active/file.ts',
            cursor: { line: 5, character: 1 },
            selectedText: 'hello',
          },
          currentActiveFile: {
            path: '/path/to/active/file.ts',
            cursor: { line: 5, character: 10 },
            selectedText: 'hello',
          },
          shouldSendContext: true,
        },
        {
          description: 'sends delta when selected text changes',
          previousActiveFile: {
            path: '/path/to/active/file.ts',
            cursor: { line: 5, character: 10 },
            selectedText: 'world',
          },
          currentActiveFile: {
            path: '/path/to/active/file.ts',
            cursor: { line: 5, character: 10 },
            selectedText: 'hello',
          },
          shouldSendContext: true,
        },
        {
          description: 'sends delta when selected text is added',
          previousActiveFile: {
            path: '/path/to/active/file.ts',
            cursor: { line: 5, character: 10 },
          },
          currentActiveFile: {
            path: '/path/to/active/file.ts',
            cursor: { line: 5, character: 10 },
            selectedText: 'hello',
          },
          shouldSendContext: true,
        },
        {
          description: 'sends delta when selected text is removed',
          previousActiveFile: {
            path: '/path/to/active/file.ts',
            cursor: { line: 5, character: 10 },
            selectedText: 'hello',
          },
          currentActiveFile: {
            path: '/path/to/active/file.ts',
            cursor: { line: 5, character: 10 },
          },
          shouldSendContext: true,
        },
        {
          description: 'does not send context when nothing changes',
          previousActiveFile: {
            path: '/path/to/active/file.ts',
            cursor: { line: 5, character: 10 },
            selectedText: 'hello',
          },
          currentActiveFile: {
            path: '/path/to/active/file.ts',
            cursor: { line: 5, character: 10 },
            selectedText: 'hello',
          },
          shouldSendContext: false,
        },
      ];

      it.each(testCases)(
        '$description',
        async ({
          previousActiveFile,
          currentActiveFile,
          shouldSendContext,
        }) => {
          // Setup previous context
          client['lastSentIdeContext'] = {
            workspaceState: {
              openFiles: [
                {
                  path: previousActiveFile.path,
                  cursor: previousActiveFile.cursor,
                  selectedText: previousActiveFile.selectedText,
                  isActive: true,
                  timestamp: Date.now() - 1000,
                },
              ],
            },
          };

          // Setup current context
          vi.mocked(ideContextStore.get).mockReturnValue({
            workspaceState: {
              openFiles: [
                { ...currentActiveFile, isActive: true, timestamp: Date.now() },
              ],
            },
          });

          const stream = client.sendMessageStream(
            [{ text: 'Hi' }],
            new AbortController().signal,
            'prompt-id-delta',
          );
          for await (const _ of stream) {
            // consume stream
          }

          const mockChat = client['chat'] as unknown as {
            addHistory: (typeof vi)['fn'];
          };

          if (shouldSendContext) {
            expect(mockChat.addHistory).toHaveBeenCalledWith(
              expect.objectContaining({
                parts: expect.arrayContaining([
                  expect.objectContaining({
                    text: expect.stringContaining(
                      "Here is a summary of changes in the user's editor context",
                    ),
                  }),
                ]),
              }),
            );
          } else {
            expect(mockChat.addHistory).not.toHaveBeenCalled();
          }
        },
      );

      it('sends full context when history is cleared, even if editor state is unchanged', async () => {
        const activeFile = {
          path: '/path/to/active/file.ts',
          cursor: { line: 5, character: 10 },
          selectedText: 'hello',
        };

        // Setup previous context
        client['lastSentIdeContext'] = {
          workspaceState: {
            openFiles: [
              {
                path: activeFile.path,
                cursor: activeFile.cursor,
                selectedText: activeFile.selectedText,
                isActive: true,
                timestamp: Date.now() - 1000,
              },
            ],
          },
        };

        // Setup current context (same as previous)
        vi.mocked(ideContextStore.get).mockReturnValue({
          workspaceState: {
            openFiles: [
              { ...activeFile, isActive: true, timestamp: Date.now() },
            ],
          },
        });

        // Make history empty
        const mockChat = client['chat'] as unknown as {
          getHistory: ReturnType<(typeof vi)['fn']>;
          addHistory: ReturnType<(typeof vi)['fn']>;
        };
        mockChat.getHistory.mockResolvedValue([]);

        const stream = client.sendMessageStream(
          [{ text: 'Hi' }],
          new AbortController().signal,
          'prompt-id-history-cleared',
        );
        for await (const _ of stream) {
          // consume stream
        }

        expect(mockChat.addHistory).toHaveBeenCalledWith(
          expect.objectContaining({
            parts: expect.arrayContaining([
              expect.objectContaining({
                text: expect.stringContaining(
                  "Here is the user's editor context",
                ),
              }),
            ]),
          }),
        );

        // Also verify it's the full context, not a delta.
        const call = mockChat.addHistory.mock.calls[0][0];
        const contextText = call.parts[0].text;
        const contextJson = JSON.parse(
          contextText.match(/```json\n(.*)\n```/s)![1],
        );
        expect(contextJson).toHaveProperty('activeFile');
        expect(contextJson.activeFile.path).toBe('/path/to/active/file.ts');
      });
    });

    describe('IDE context with pending tool calls', () => {
      let mockChat: Partial<GeminiChat>;

      beforeEach(() => {
        vi.spyOn(client, 'tryCompressChat').mockResolvedValue({
          originalTokenCount: 0,
          newTokenCount: 0,
          compressionStatus: CompressionStatus.COMPRESSED,
        });

        const mockStream = (async function* () {
          yield { type: 'content', value: 'response' };
        })();
        mockTurnRunFn.mockReturnValue(mockStream);

        mockChat = {
          addHistory: vi.fn(),
          getHistory: vi.fn().mockResolvedValue([]), // Default empty history
          setHistory: vi.fn(),
        };
        client['chat'] = mockChat as GeminiChat;

        vi.spyOn(client['config'], 'getIdeMode').mockReturnValue(true);
        vi.mocked(ideContextStore.get).mockReturnValue({
          workspaceState: {
            openFiles: [{ path: '/path/to/file.ts', timestamp: Date.now() }],
          },
        });
      });

      it('should NOT add IDE context when a tool call is pending', async () => {
        // Arrange: History ends with a functionCall from the model
        const historyWithPendingCall: Content[] = [
          { role: 'user', parts: [{ text: 'Please use a tool.' }] },
          {
            role: 'model',
            parts: [{ functionCall: { name: 'some_tool', args: {} } }],
          },
        ];
        vi.mocked(mockChat.getHistory!).mockResolvedValue(
          historyWithPendingCall,
        );

        // Act: Simulate sending the tool's response back
        const stream = client.sendMessageStream(
          [
            {
              functionResponse: {
                name: 'some_tool',
                response: { success: true },
              },
            },
          ],
          new AbortController().signal,
          'prompt-id-tool-response',
        );
        for await (const _ of stream) {
          // consume stream to complete the call
        }

        // Assert: The IDE context message should NOT have been added to the history.
        expect(mockChat.addHistory).not.toHaveBeenCalledWith(
          expect.objectContaining({
            parts: expect.arrayContaining([
              expect.objectContaining({
                text: expect.stringContaining("user's editor context"),
              }),
            ]),
          }),
        );
      });

      it('should add IDE context when no tool call is pending', async () => {
        // Arrange: History is normal, no pending calls
        const normalHistory: Content[] = [
          { role: 'user', parts: [{ text: 'A normal message.' }] },
          { role: 'model', parts: [{ text: 'A normal response.' }] },
        ];
        vi.mocked(mockChat.getHistory!).mockResolvedValue(normalHistory);

        // Act
        const stream = client.sendMessageStream(
          [{ text: 'Another normal message' }],
          new AbortController().signal,
          'prompt-id-normal',
        );
        for await (const _ of stream) {
          // consume stream
        }

        // Assert: The IDE context message SHOULD have been added.
        expect(mockChat.addHistory).toHaveBeenCalledWith(
          expect.objectContaining({
            role: 'user',
            parts: expect.arrayContaining([
              expect.objectContaining({
                text: expect.stringContaining("user's editor context"),
              }),
            ]),
          }),
        );
      });

      it('should send the latest IDE context on the next message after a skipped context', async () => {
        // --- Step 1: A tool call is pending, context should be skipped ---

        // Arrange: History ends with a functionCall
        const historyWithPendingCall: Content[] = [
          { role: 'user', parts: [{ text: 'Please use a tool.' }] },
          {
            role: 'model',
            parts: [{ functionCall: { name: 'some_tool', args: {} } }],
          },
        ];
        vi.mocked(mockChat.getHistory!).mockResolvedValue(
          historyWithPendingCall,
        );

        // Arrange: Set the initial IDE context
        const initialIdeContext = {
          workspaceState: {
            openFiles: [{ path: '/path/to/fileA.ts', timestamp: Date.now() }],
          },
        };
        vi.mocked(ideContextStore.get).mockReturnValue(initialIdeContext);

        // Act: Send the tool response
        let stream = client.sendMessageStream(
          [
            {
              functionResponse: {
                name: 'some_tool',
                response: { success: true },
              },
            },
          ],
          new AbortController().signal,
          'prompt-id-tool-response',
        );
        for await (const _ of stream) {
          /* consume */
        }

        // Assert: The initial context was NOT sent
        expect(mockChat.addHistory).not.toHaveBeenCalledWith(
          expect.objectContaining({
            parts: expect.arrayContaining([
              expect.objectContaining({
                text: expect.stringContaining("user's editor context"),
              }),
            ]),
          }),
        );

        // --- Step 2: A new message is sent, latest context should be included ---

        // Arrange: The model has responded to the tool, and the user is sending a new message.
        const historyAfterToolResponse: Content[] = [
          ...historyWithPendingCall,
          {
            role: 'user',
            parts: [
              {
                functionResponse: {
                  name: 'some_tool',
                  response: { success: true },
                },
              },
            ],
          },
          { role: 'model', parts: [{ text: 'The tool ran successfully.' }] },
        ];
        vi.mocked(mockChat.getHistory!).mockResolvedValue(
          historyAfterToolResponse,
        );
        vi.mocked(mockChat.addHistory!).mockClear(); // Clear previous calls for the next assertion

        // Arrange: The IDE context has now changed
        const newIdeContext = {
          workspaceState: {
            openFiles: [{ path: '/path/to/fileB.ts', timestamp: Date.now() }],
          },
        };
        vi.mocked(ideContextStore.get).mockReturnValue(newIdeContext);

        // Act: Send a new, regular user message
        stream = client.sendMessageStream(
          [{ text: 'Thanks!' }],
          new AbortController().signal,
          'prompt-id-final',
        );
        for await (const _ of stream) {
          /* consume */
        }

        // Assert: The NEW context was sent as a FULL context because there was no previously sent context.
        const addHistoryCalls = vi.mocked(mockChat.addHistory!).mock.calls;
        const contextCall = addHistoryCalls.find((call) =>
          JSON.stringify(call[0]).includes("user's editor context"),
        );
        expect(contextCall).toBeDefined();
        expect(JSON.stringify(contextCall![0])).toContain(
          "Here is the user's editor context as a JSON object",
        );
        // Check that the sent context is the new one (fileB.ts)
        expect(JSON.stringify(contextCall![0])).toContain('fileB.ts');
        // Check that the sent context is NOT the old one (fileA.ts)
        expect(JSON.stringify(contextCall![0])).not.toContain('fileA.ts');
      });

      it('should send a context DELTA on the next message after a skipped context', async () => {
        // --- Step 0: Establish an initial context ---
        vi.mocked(mockChat.getHistory!).mockResolvedValue([]); // Start with empty history
        const contextA = {
          workspaceState: {
            openFiles: [
              {
                path: '/path/to/fileA.ts',
                isActive: true,
                timestamp: Date.now(),
              },
            ],
          },
        };
        vi.mocked(ideContextStore.get).mockReturnValue(contextA);

        // Act: Send a regular message to establish the initial context
        let stream = client.sendMessageStream(
          [{ text: 'Initial message' }],
          new AbortController().signal,
          'prompt-id-initial',
        );
        for await (const _ of stream) {
          /* consume */
        }

        // Assert: Full context for fileA.ts was sent and stored.
        const initialCall = vi.mocked(mockChat.addHistory!).mock.calls[0][0];
        expect(JSON.stringify(initialCall)).toContain(
          "user's editor context as a JSON object",
        );
        expect(JSON.stringify(initialCall)).toContain('fileA.ts');
        // This implicitly tests that `lastSentIdeContext` is now set internally by the client.
        vi.mocked(mockChat.addHistory!).mockClear();

        // --- Step 1: A tool call is pending, context should be skipped ---
        const historyWithPendingCall: Content[] = [
          { role: 'user', parts: [{ text: 'Please use a tool.' }] },
          {
            role: 'model',
            parts: [{ functionCall: { name: 'some_tool', args: {} } }],
          },
        ];
        vi.mocked(mockChat.getHistory!).mockResolvedValue(
          historyWithPendingCall,
        );

        // Arrange: IDE context changes, but this should be skipped
        const contextB = {
          workspaceState: {
            openFiles: [
              {
                path: '/path/to/fileB.ts',
                isActive: true,
                timestamp: Date.now(),
              },
            ],
          },
        };
        vi.mocked(ideContextStore.get).mockReturnValue(contextB);

        // Act: Send the tool response
        stream = client.sendMessageStream(
          [
            {
              functionResponse: {
                name: 'some_tool',
                response: { success: true },
              },
            },
          ],
          new AbortController().signal,
          'prompt-id-tool-response',
        );
        for await (const _ of stream) {
          /* consume */
        }

        // Assert: No context was sent
        expect(mockChat.addHistory).not.toHaveBeenCalled();

        // --- Step 2: A new message is sent, latest context DELTA should be included ---
        const historyAfterToolResponse: Content[] = [
          ...historyWithPendingCall,
          {
            role: 'user',
            parts: [
              {
                functionResponse: {
                  name: 'some_tool',
                  response: { success: true },
                },
              },
            ],
          },
          { role: 'model', parts: [{ text: 'The tool ran successfully.' }] },
        ];
        vi.mocked(mockChat.getHistory!).mockResolvedValue(
          historyAfterToolResponse,
        );

        // Arrange: The IDE context has changed again
        const contextC = {
          workspaceState: {
            openFiles: [
              // fileA is now closed, fileC is open
              {
                path: '/path/to/fileC.ts',
                isActive: true,
                timestamp: Date.now(),
              },
            ],
          },
        };
        vi.mocked(ideContextStore.get).mockReturnValue(contextC);

        // Act: Send a new, regular user message
        stream = client.sendMessageStream(
          [{ text: 'Thanks!' }],
          new AbortController().signal,
          'prompt-id-final',
        );
        for await (const _ of stream) {
          /* consume */
        }

        // Assert: The DELTA context was sent
        const finalCall = vi.mocked(mockChat.addHistory!).mock.calls[0][0];
        expect(JSON.stringify(finalCall)).toContain('summary of changes');
        // The delta should reflect fileA being closed and fileC being opened.
        expect(JSON.stringify(finalCall)).toContain('filesClosed');
        expect(JSON.stringify(finalCall)).toContain('fileA.ts');
        expect(JSON.stringify(finalCall)).toContain('activeFileChanged');
        expect(JSON.stringify(finalCall)).toContain('fileC.ts');
      });
    });

    it('should not call checkNextSpeaker when turn.run() yields an error', async () => {
      // Arrange
      const { checkNextSpeaker } = await import(
        '../utils/nextSpeakerChecker.js'
      );
      const mockCheckNextSpeaker = vi.mocked(checkNextSpeaker);

      const mockStream = (async function* () {
        yield {
          type: GeminiEventType.Error,
          value: { error: { message: 'test error' } },
        };
      })();
      mockTurnRunFn.mockReturnValue(mockStream);

      const mockChat: Partial<GeminiChat> = {
        addHistory: vi.fn(),
        getHistory: vi.fn().mockReturnValue([]),
      };
      client['chat'] = mockChat as GeminiChat;

      // Act
      const stream = client.sendMessageStream(
        [{ text: 'Hi' }],
        new AbortController().signal,
        'prompt-id-error',
      );
      for await (const _ of stream) {
        // consume stream
      }

      // Assert
      expect(mockCheckNextSpeaker).not.toHaveBeenCalled();
    });

    it('should not call checkNextSpeaker when turn.run() yields a value then an error', async () => {
      // Arrange
      const { checkNextSpeaker } = await import(
        '../utils/nextSpeakerChecker.js'
      );
      const mockCheckNextSpeaker = vi.mocked(checkNextSpeaker);

      const mockStream = (async function* () {
        yield { type: GeminiEventType.Content, value: 'some content' };
        yield {
          type: GeminiEventType.Error,
          value: { error: { message: 'test error' } },
        };
      })();
      mockTurnRunFn.mockReturnValue(mockStream);

      const mockChat: Partial<GeminiChat> = {
        addHistory: vi.fn(),
        getHistory: vi.fn().mockReturnValue([]),
      };
      client['chat'] = mockChat as GeminiChat;

      // Act
      const stream = client.sendMessageStream(
        [{ text: 'Hi' }],
        new AbortController().signal,
        'prompt-id-error',
      );
      for await (const _ of stream) {
        // consume stream
      }

      // Assert
      expect(mockCheckNextSpeaker).not.toHaveBeenCalled();
    });

    it('should abort linked signal when loop is detected', async () => {
      // Arrange
      vi.spyOn(client['loopDetector'], 'turnStarted').mockResolvedValue(false);
      vi.spyOn(client['loopDetector'], 'addAndCheck')
        .mockReturnValueOnce(false)
        .mockReturnValueOnce(true);

      let capturedSignal: AbortSignal;
      mockTurnRunFn.mockImplementation((model, request, signal) => {
        capturedSignal = signal;
        return (async function* () {
          yield { type: 'content', value: 'First event' };
          yield { type: 'content', value: 'Second event' };
        })();
      });

      const mockChat: Partial<GeminiChat> = {
        addHistory: vi.fn(),
        getHistory: vi.fn().mockReturnValue([]),
      };
      client['chat'] = mockChat as GeminiChat;

      // Act
      const stream = client.sendMessageStream(
        [{ text: 'Hi' }],
        new AbortController().signal,
        'prompt-id-loop',
      );

      const events = [];
      for await (const event of stream) {
        events.push(event);
      }

      // Assert
      expect(events).toContainEqual({ type: GeminiEventType.LoopDetected });
      expect(capturedSignal!.aborted).toBe(true);
    });
  });

  describe('generateContent', () => {
    it('should call generateContent with the correct parameters', async () => {
      const contents = [{ role: 'user', parts: [{ text: 'hello' }] }];
      const generationConfig = { temperature: 0.5 };
      const abortSignal = new AbortController().signal;

      await client.generateContent(
        contents,
        generationConfig,
        abortSignal,
        DEFAULT_GEMINI_FLASH_MODEL,
      );

      expect(mockContentGenerator.generateContent).toHaveBeenCalledWith(
        {
          model: DEFAULT_GEMINI_FLASH_MODEL,
          config: {
            abortSignal,
            systemInstruction: getCoreSystemPrompt(''),
            temperature: 0.5,
            topP: 1,
          },
          contents,
        },
        'test-session-id',
      );
    });

    it('should use current model from config for content generation', async () => {
      const initialModel = client['config'].getModel();
      const contents = [{ role: 'user', parts: [{ text: 'test' }] }];
      const currentModel = initialModel + '-changed';

      vi.spyOn(client['config'], 'getModel').mockReturnValueOnce(currentModel);

      await client.generateContent(
        contents,
        {},
        new AbortController().signal,
        DEFAULT_GEMINI_FLASH_MODEL,
      );

      expect(mockContentGenerator.generateContent).not.toHaveBeenCalledWith({
        model: initialModel,
        config: expect.any(Object),
        contents,
      });
      expect(mockContentGenerator.generateContent).toHaveBeenCalledWith(
        {
          model: DEFAULT_GEMINI_FLASH_MODEL,
          config: expect.any(Object),
          contents,
        },
        'test-session-id',
      );
    });

    it('should use the Flash model when fallback mode is active', async () => {
      const contents = [{ role: 'user', parts: [{ text: 'hello' }] }];
      const generationConfig = { temperature: 0.5 };
      const abortSignal = new AbortController().signal;
      const requestedModel = 'gemini-2.5-pro'; // A non-flash model

      // Mock config to be in fallback mode
      vi.spyOn(client['config'], 'isInFallbackMode').mockReturnValue(true);

      await client.generateContent(
        contents,
        generationConfig,
        abortSignal,
        requestedModel,
      );

      expect(mockGenerateContentFn).toHaveBeenCalledWith(
        expect.objectContaining({
          model: DEFAULT_GEMINI_FLASH_MODEL,
        }),
        'test-session-id',
      );
    });
  });
});<|MERGE_RESOLUTION|>--- conflicted
+++ resolved
@@ -771,11 +771,7 @@
       // 3. compressed summary message
       // 4. standard canned user summary message
       // 5. The last user message (not the last 3 because that would start with a function response)
-<<<<<<< HEAD
-      await expect(newChat.getHistory()).resolves.toHaveLength(5);
-=======
-      expect(newChat.getHistory().length).toEqual(6);
->>>>>>> 2e12a671
+      await expect(newChat.getHistory()).resolves.toHaveLength(6);
     });
 
     it('should always trigger summarization when force is true, regardless of token count', async () => {
